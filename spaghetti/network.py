import contextlib
import copy
import os
import pickle
import warnings
from collections import OrderedDict, defaultdict
from itertools import islice

import esda
import numpy
from libpysal import cg, weights
from libpysal.common import requires

from . import util
from .analysis import GlobalAutoK

try:
    from libpysal import open as _open
except ImportError:
    import libpysal

    _open = libpysal.io.open


__all__ = ["Network", "PointPattern", "GlobalAutoK"]

SAME_SEGMENT = (-0.1, -0.1)


dep_msg = (
    "The next major release of pysal/spaghetti (2.0.0) will "
    "drop support for all ``libpysal.cg`` geometries. This change "
    "is a first step in refactoring ``spaghetti`` that is "
    "expected to result in dramatically reduced runtimes for "
    "network instantiation and operations. Users currently "
    "requiring network and point pattern input as ``libpysal.cg`` "
    "geometries should prepare for this simply by converting "
    "to ``shapely`` geometries."
)
warnings.warn(dep_msg, FutureWarning, stacklevel=1)


class Network:
    """Spatially-constrained network representation and analytical
    functionality. Naming conventions are as follows, (1) arcs and
    vertices for the full network object, and (2) edges and nodes for
    the simplified graph-theoretic object. The term 'link' is used to
    refer to a network arc or a graph edge.

    Parameters
    ----------
    in_data : {str, iterable, libpysal.cg.Chain, geopandas.GeoDataFrame}
        The input geographic data. Either (1) a path to a shapefile
        (str); (2) an iterable containing ``libpysal.cg.Chain``
        objects; (3) a single ``libpysal.cg.Chain``; or
        (4) a ``geopandas.GeoDataFrame``.
    vertex_sig : int
        Round the x and y coordinates of all vertices to ``vertex_sig``
        significant digits (combined significant digits on the left and
        right of the decimal place). Default is 11. Set to ``None`` for
        no rounding.
    unique_arcs : bool
        If ``True`` (default), keep only unique arcs (i.e., prune
        out any duplicated arcs). If ``False`` keep all segments.
    extractgraph : bool
        If ``True``, extract a graph-theoretic object with no degree 2
        nodes. Default is ``True``.
    w_components : bool
        Set to ``False`` to not record connected components from a
        ``libpysal.weights.W`` object. Default is ``True``.
    weightings : {dict, bool}
        If dict, lists of weightings for each arc. If bool,
        ``True`` flags ``self.arc_lengths`` as the weightings,
        ``False`` sets no weightings. Default is ``False``.
    weights_kws : dict
        Keyword arguments for ``libpysal.weights.W``. Default is ``dict()``.
    vertex_atol : {int, None}
        Precision for vertex absolute tolerance. Round vertex coordinates to
        ``vertex_atol`` decimal places. Default is ``None``. **ONLY** change
        the default when there are known issues with digitization.

    Attributes
    ----------
    adjacencylist : list
        List of lists storing vertex adjacency.
    vertex_coords : dict
        Keys are vertex IDs and values are :math:`(x,y)` coordinates of the vertices.
    vertex_list : list
        List of vertex IDs.
    vertices : dict
        Keys are tuples of vertex coords and values are the vertex ID.
    arcs : list
        List of arcs, where each arc is a sorted tuple
        of vertex IDs.
    arc_lengths : dict
        Keys are tuples of sorted vertex IDs representing an arc and
        values are the length.
    pointpatterns : dict
        Keys are a string name of the pattern and values are
        ``PointPattern`` class instances.
    distance_matrix : numpy.ndarray
        All network vertices (non-observations) distance matrix. Distances
        between vertices in disparate components are recorded as ``inf``
        by default.
    network_trees : dict
        Keys are the vertex IDs (``int``). Values are dictionaries
        with the keys being the IDs of the destination vertex
        and values being lists of vertices along the shortest path.
        If the destination vertex is a) the origin or b)
        unreachable (disparate component) it is listed as itself being the
        neighbor.
    edges : list
        Tuples of graph edge IDs.
    edge_lengths : dict
        Keys are the graph edge IDs (``tuple``). Values are the
        graph edge length (``float``).
    non_articulation_points : list
        All vertices with degree 2 that are not in an isolated
        island ring (loop) component.
    w_network : libpysal.weights.W
        Weights object created from the network arcs.
    network_n_components : int
        Count of connected components in the network.
    network_fully_connected : bool
        ``True`` if the network representation is a single connected
        component, otherwise ``False``.
    network_component_labels : numpy.ndarray
        Component labels for network arcs.
    network_component2arc : dict
        Lookup in the form {int: list} for arcs comprising network
        connected components keyed by component labels with arcs in
        a list as values.
    network_component_lengths : dict
        Length of each network component (keyed by component label).
    network_longest_component : int
        The ID of the longest component in the network. This is not
        necessarily equal to ``network_largest_component``.
    network_component_vertices : dict
        Lookup in the form {int: list} for vertices comprising network
        connected components keyed by component labels with vertices in
        a list as values.
    network_component_vertex_count : dict
        The number of vertices in each network component
        (keyed by component label).
    network_largest_component : int
        The ID of the largest component in the network. Within ``spaghetti``
        the largest component is the one with the most vertices. This is not
        necessarily equal to ``network_longest_component``.
    network_component_is_ring : dict
        Lookup in the form {int: bool} keyed by component labels with values
        as ``True`` if the component is a closed ring, otherwise ``False``.
    w_graph : libpysal.weights.W
        Weights object created from the graph edges.
    graph_n_components : int
        Count of connected components in the network.
    graph_fully_connected : bool
        ``True`` if the graph representation is a single connected
        component, otherwise ``False``.
    graph_component_labels : numpy.ndarray
        Component labels for graph edges.
    graph_component2edge : dict
        Lookup in the form {int: list} for edges comprising graph connected
        components keyed by component labels with edges in a list
        as values.
    graph_component_lengths : dict
        Length of each graph component (keyed by component label).
    graph_longest_component : int
        The ID of the longest component in the graph. This is not
        necessarily equal to ``graph_largest_component``.
    graph_component_vertices : dict
        Lookup in the form {int: list} for vertices comprising graph
        connected components keyed by component labels with vertices in
        a list as values.
    graph_component_vertex_count : dict
        The number of vertices in each graph component
        (keyed by component label).
    graph_largest_component : int
        The ID of the largest component in the graph. Within ``spaghetti``
        the largest component is the one with the most vertices. This is not
        necessarily equal to ``graph_longest_component``.
    graph_component_is_ring : dict
        Lookup in the form {int: bool} keyed by component labels with values as
        ``True`` if the component is a closed ring, otherwise ``False``.

    Notes
    -----

    **Important**: The core procedure for generating network representations is
    performed within the ``_extractnetwork()`` method. Here it is important to note
    that a ``spaghetti.Network`` instance is built up from the individual,
    constituent euclidean units of each line segment object. Therefore, the resulting
    network structure will generally have (1) more vertices and links than may expected,
    and, (2) many degree-2 vertices, which differs from a truly graph-theoretic object.
    This is demonstrated in the
    `Caveats Tutorial <https://pysal.org/spaghetti/notebooks/caveats.html>`_.

    See :cite:`Cliff1981`, :cite:`Tansel1983a`,
    :cite:`AhujaRavindraK`, :cite:`Labbe1995`,
    :cite:`Kuby2009`, :cite:`Barthelemy2011`,
    :cite:`daskin2013`, :cite:`Okabe2012`,
    :cite:`Ducruet2014`, :cite:`Weber2016`, for more in-depth discussion on
    spatial networks, graph theory, and location along networks.
    For related network-centric software see
    `Snkit <https://github.com/tomalrussell/snkit>`_ :cite:`tom_russell_2019_3379659`,
    `SANET <http://sanet.csis.u-tokyo.ac.jp>`_ :cite:`Okabe2006a`,
    `NetworkX <https://networkx.github.io>`_ :cite:`Hagberg2008`,
    `Pandana <http://udst.github.io/pandana/>`_ :cite:`Foti2012`,
    and `OSMnx <https://osmnx.readthedocs.io/en/stable/>`_ :cite:`Boeing2017`.

    Examples
    --------

    Create an instance of a network.

    >>> import spaghetti
    >>> from libpysal import examples
    >>> streets_file = examples.get_path("streets.shp")
    >>> ntw = spaghetti.Network(in_data=streets_file)

    Fetch the number connected components in the network.

    >>> ntw.network_n_components
    1

    Unique component labels in the network.

    >>> import numpy
    >>> list(numpy.unique(ntw.network_component_labels))
    [0]

    Show whether each component of the network is an isolated ring (or not).

    >>> ntw.network_component_is_ring
    {0: False}

    Show how many network arcs are associated with the component.

    >>> arcs = len(ntw.network_component2arc[ntw.network_component_labels[0]])
    >>> arcs
    303

    Do the same as above, but for the graph-theoretic representation
    of the network object.

    >>> ntw.graph_n_components
    1
    >>> list(numpy.unique(ntw.graph_component_labels))
    [0]
    >>> ntw.graph_component_is_ring
    {0: False}
    >>> edges = len(ntw.graph_component2edge[ntw.graph_component_labels[0]])
    >>> edges
    179

    The number of arcs in the network is always greater than or equal
    to the number of edges in the graph-theoretic representation.

    >>> arcs >= edges
    True

    Snap point observations to the network with attribute information.

    >>> crimes_file = examples.get_path("crimes.shp")
    >>> ntw.snapobservations(crimes_file, "crimes", attribute=True)

    And without attribute information.

    >>> schools_file = examples.get_path("schools.shp")
    >>> ntw.snapobservations(schools_file, "schools", attribute=False)

    Show the point patterns associated with the network.

    >>> ntw.pointpatterns.keys()
    dict_keys(['crimes', 'schools'])

    """

    def __init__(
        self,
        in_data=None,
        vertex_sig=11,
        unique_arcs=True,
        extractgraph=True,
        w_components=True,
        weightings=False,
        weights_kws=dict(),
        vertex_atol=None,
    ):
        # do this when creating a clean network instance from a
        # shapefile or a geopandas.GeoDataFrame, otherwise a shell
        # network instance is created (see `split_arcs()` method)
        if in_data is not None:
            # set parameters as attributes
            self.in_data = in_data
            self.vertex_sig = vertex_sig
            self.vertex_atol = vertex_atol
            self.unique_arcs = unique_arcs

            self.adjacencylist = defaultdict(list)
            self.vertices = {}

            # initialize network arcs and arc_lengths
            self.arcs = []
            self.arc_lengths = {}

            # initialize pointpatterns
            self.pointpatterns = {}

            # spatial representation of the network
            self._extractnetwork()
            self.arcs = sorted(self.arcs)
            self.vertex_coords = {v: k for k, v in self.vertices.items()}

            # extract connected components
            if w_components:
                as_graph = False
                network_weightings = False

                if weightings:
                    # set network arc weights to length if weights are
                    # desired, but no other input in given
                    weightings = self.arc_lengths
                    network_weightings = True

                # extract contiguity weights from libpysal
                self.w_network = self.contiguityweights(
                    graph=as_graph,
                    weightings=weightings,
                    weights_kws=weights_kws,
                )
                # identify connected components from the `w_network`
                self.identify_components(self.w_network, graph=as_graph)

            # extract the graph -- repeat similar as above
            # for extracting the network
            if extractgraph:
                self.extractgraph()

                if w_components:
                    as_graph = True

                    if network_weightings:
                        weightings = self.edge_lengths

                    self.w_graph = self.contiguityweights(
                        graph=as_graph,
                        weightings=weightings,
                        weights_kws=weights_kws,
                    )
                    self.identify_components(self.w_graph, graph=as_graph)

            # sorted list of vertex IDs
            self.vertex_list = sorted(self.vertices.values())

    def _round_sig(self, v):
        """Used internally to round the vertex to a set number of
        significant digits. If ``sig`` is set to 4, then the following
        are some possible results for a coordinate are as follows.
        (1) 0.0xxxx, (2) 0.xxxx, (3) x.xxx, (4) xx.xx,
        (5) xxx.x, (6) xxxx.0, (7) xxxx0.0

        Parameters
        ----------
        v : tuple
            Coordinate (x,y) of the vertex.

        """

        # set the number of significant digits
        sig = self.vertex_sig

        # simply return vertex (x,y) coordinates
        if sig is None:
            return v

        # for each coordinate in a coordinate pair
        # if the coordinate location is (0.0) simply return zero
        # else -- (1) take the absolute value of `val`; (2) take the
        # base 10 log for [1]; (3) take the floor of [2]; (4) convert
        # [3] into a negative integer; (5) add `sig - 1` to [4];
        # (6) round `val` by [5]
        out_v = [
            val
            if val == 0
            else round(val, -int(numpy.floor(numpy.log10(numpy.fabs(val)))) + (sig - 1))
            for val in v
        ]

        if self.vertex_atol:
            out_v = [round(v, self.vertex_atol) for v in out_v]

        return tuple(out_v)

    def identify_components(self, w, graph=False):
        """Identify connected component information from a
        ``libpysal.weights.W`` object

        Parameters
        ----------
        w : libpysal.weights.W
            Weights object created from the network segments (either
            raw or graph-theoretic).
        graph : bool
            Flag for a raw network (``False``) or graph-theoretic network
            (``True``). Default is ``False``.

        """

        # flag network (arcs) or graph (edges)
        if graph:
            links = self.edges
            obj_type = "graph_"
        else:
            links = self.arcs
            obj_type = "network_"

        # connected component count and labels
        n_components = w.n_components
        component_labels = w.component_labels

        # is the network a single, fully-connected component?
        fully_connected = bool(n_components == 1)

        # link to component lookup
        link2component = dict(zip(links, component_labels))

        # component ID lookups: links, lengths, vertices, vertex counts
        component2link = {}
        component_lengths = {}
        component_vertices = {}
        component_vertex_count = {}
        cp_labs_ = set(w.component_labels)
        l2c_ = link2component.items()
        for cpl in cp_labs_:
            component2link[cpl] = sorted([k for k, v in l2c_ if v == cpl])
            c2l_ = component2link[cpl]
            arclens_ = self.arc_lengths.items()
            component_lengths[cpl] = sum([v for k, v in arclens_ if k in c2l_])
            component_vertices[cpl] = {v for link in c2l_ for v in link}
            component_vertex_count[cpl] = len(component_vertices[cpl])

        # longest and largest components
        longest_component = max(component_lengths, key=component_lengths.get)
        largest_component = max(component_vertex_count, key=component_vertex_count.get)

        # component to ring lookup
        component_is_ring = {}
        adj_ = self.adjacencylist.items()
        for comp, verts in component_vertices.items():
            component_is_ring[comp] = False
            _2neighs = [len(neighs) == 2 for v, neighs in adj_ if v in verts]
            if all(_2neighs):
                component_is_ring[comp] = True

        # attribute label name depends on object type
        c2l_attr_name = "component2edge" if graph else "component2arc"

        # set all new variables into list
        extracted_attrs = [
            ["fully_connected", fully_connected],
            ["n_components", n_components],
            ["component_labels", component_labels],
            [c2l_attr_name, component2link],
            ["component_lengths", component_lengths],
            ["component_vertices", component_vertices],
            ["component_vertex_count", component_vertex_count],
            ["longest_component", longest_component],
            ["largest_component", largest_component],
            ["component_is_ring", component_is_ring],
        ]

        # iterate over list and set attribute with
        # either "network" or "graph" extension
        for attr_str, attr in extracted_attrs:
            setattr(self, obj_type + attr_str, attr)

    def _extractnetwork(self):
        """Used internally to extract a network."""

        # initialize vertex count
        vertex_count = 0

        # determine input network data type
        in_dtype = str(type(self.in_data)).split("'")[1]
        is_libpysal_chains = False
        supported_iterables = ["list", "tuple", "numpy.ndarray"]
        # type error message
        msg = "'{}' not supported for network instantiation."

        # set appropriate geometries
        if in_dtype == "str":
            shps = _open(self.in_data)
        elif in_dtype in supported_iterables:
            shps = self.in_data
            shp_type = str(type(shps[0])).split("'")[1]
            if shp_type == "libpysal.cg.shapes.Chain":
                is_libpysal_chains = True
            else:
                raise TypeError(msg.format(shp_type))
        elif in_dtype == "libpysal.cg.shapes.Chain":
            shps = [self.in_data]
            is_libpysal_chains = True
        elif in_dtype == "geopandas.geodataframe.GeoDataFrame":
            shps = self.in_data.geometry
        else:
            raise TypeError(msg.format(in_dtype))

        # iterate over each record of the network lines
        for shp in shps:
            # if the segments are native pysal geometries
            if is_libpysal_chains:
                vertices = shp.vertices
            else:
                # fetch all vertices between euclidean segments
                # in the line record -- these vertices are
                # coordinates in an (x, y) tuple.
                vertices = weights._contW_lists._get_verts(shp)

            # iterate over each vertex (v)
            for i, v in enumerate(vertices[:-1]):
                # -- For vertex 1
                # adjust precision -- this was originally
                # implemented to handle high-precision
                # network network vertices
                v = self._round_sig(v)

                # when the vertex already exists in lookup
                # set it as the current `vid`
                try:
                    vid = self.vertices[v]
                # when the vertex is not present in the lookup
                # add it and adjust vertex count
                except KeyError:
                    self.vertices[v] = vid = vertex_count
                    vertex_count += 1

                # -- For vertex 2
                # repeat the steps above for vertex 1
                v2 = self._round_sig(vertices[i + 1])
                try:
                    nvid = self.vertices[v2]
                except KeyError:
                    self.vertices[v2] = nvid = vertex_count
                    vertex_count += 1

                # records vertex 1 and vertex 2 adjacency
                self.adjacencylist[vid].append(nvid)
                self.adjacencylist[nvid].append(vid)

                # Sort the edges so that mono-directional
                # keys can be stored.
                arc_vertices = sorted([vid, nvid])
                arc = tuple(arc_vertices)

                # record the euclidean arc within the network
                self.arcs.append(arc)

                # record length
                length = util.compute_length(v, vertices[i + 1])
                self.arc_lengths[arc] = length

        if self.unique_arcs:
            # Remove duplicate edges and duplicate adjacent nodes.
            self.arcs = list(set(self.arcs))
            for k, v in self.adjacencylist.items():
                self.adjacencylist[k] = list(set(v))

    def extractgraph(self):
        """Using the existing network representation, create a
        graph-theoretic representation by removing all vertices with a
        neighbor incidence of two (non-articulation points). That is, we
        assume these vertices are bridges between vertices with higher
        or lower incidence.
        """

        # initialize edges and edge_lengths
        self.edges = []
        self.edge_lengths = {}

        # find all vertices with degree 2 that are not in an isolated
        # island ring (loop) component. These are non-articulation
        # points on the graph representation
        non_articulation_points = self._yield_napts()
        # retain non_articulation_points as an attribute
        self.non_articulation_points = list(non_articulation_points)

        # start with a copy of the spatial representation and
        # iteratively remove edges deemed to be segments
        self.edges = copy.deepcopy(self.arcs)
        self.edge_lengths = copy.deepcopy(self.arc_lengths)

        # mapping all the 'network arcs' contained within a single
        # 'graph represented' edge
        self.arcs_to_edges = {}

        # build up bridges "rooted" on the initial
        # non-articulation points
        bridge_roots = []

        # iterate over all vertices that are not contained within
        # isolated loops that have a degree of 2
        for s in non_articulation_points:
            # initialize bridge with an articulation point
            bridge = [s]

            # fetch all vertices adjacent to point `s`
            # that are also degree 2
            neighbors = self._yieldneighbor(s, non_articulation_points, bridge)
            while neighbors:
                # extract the current node in `neighbors`
                cnode = neighbors.pop()
                # remove it from `non_articulation_points`
                non_articulation_points.remove(cnode)
                # add it to bridge
                bridge.append(cnode)
                # fetch neighbors for the current node
                newneighbors = self._yieldneighbor(
                    cnode, non_articulation_points, bridge
                )
                # add the new neighbors back into `neighbors`
                neighbors += newneighbors

            # once all potential neighbors are exhausted add the
            # current bridge of non-articulation points to the
            # list of rooted bridges
            bridge_roots.append(bridge)

        # iterate over the list of newly created rooted bridges
        for bridge in bridge_roots:
            # if the vertex is only one non-articulation
            # point in the bridge
            if len(bridge) == 1:
                # that the singular element of the bridge
                n = self.adjacencylist[bridge[0]]
                # and create a new graph edge from it
                new_edge = tuple(sorted([n[0], n[1]]))

                # identify the arcs to be removed
                e1 = tuple(sorted([bridge[0], n[0]]))
                e2 = tuple(sorted([bridge[0], n[1]]))

                # remove the network arcs (spatial) from the
                # graph-theoretic representation
                self.edges.remove(e1)
                self.edges.remove(e2)

                # remove the former network arc lengths from the
                # graph edge lengths lookup
                length_e1 = self.edge_lengths[e1]
                length_e2 = self.edge_lengths[e2]
                self.edge_lengths.pop(e1, None)
                self.edge_lengths.pop(e2, None)

                # and add the new edge length in their place
                self.edge_lengths[new_edge] = length_e1 + length_e2

                # update the pointers
                self.arcs_to_edges[e1] = new_edge
                self.arcs_to_edges[e2] = new_edge

            # if there are more than one vertices in the bridge
            else:
                cumulative_length = 0
                start_end = {}

                # initialize a redundant set of bridge edges
                redundant = set()

                # iterate over the current bridge
                for b in bridge:
                    # iterate over each node in the bridge
                    for n in self.adjacencylist[b]:
                        # start the bridge with this node
                        if n not in bridge:
                            start_end[b] = n
                        # or create a redundant edge with the current
                        # node and `b`
                        else:
                            redundant.add(tuple(sorted([b, n])))

                # initialize a new graph edge
                new_edge = tuple(sorted(start_end.values()))

                # add start_end redundant edge
                for k, v in start_end.items():
                    redundant.add(tuple(sorted([k, v])))

                # remove all redundant network arcs while
                # adjusting the graph edge lengths lookup
                # and the edges_to_arcs lookup
                for r in redundant:
                    self.edges.remove(r)
                    cumulative_length += self.edge_lengths[r]
                    self.edge_lengths.pop(r, None)
                    self.arcs_to_edges[r] = new_edge

                # finally, add the new cumulative edge length
                self.edge_lengths[new_edge] = cumulative_length

            # add the updated graph edge
            self.edges.append(new_edge)

        # converted the graph edges into a sorted set to prune out
        # duplicate graph edges created during simplification
        self.edges = sorted(set(self.edges))

    def _yield_napts(self):
        """Find all nodes with degree 2 that are not in an isolated
        island ring (loop) component. These are non-articulation
        points on the graph representation.

        Returns
        -------
        napts : list
            Non-articulation points on a graph representation.

        """

        # non-articulation points
        napts = set()

        # network vertices remaining to evaluate
        unvisted = set(self.vertices.values())

        while unvisted:
            # iterate over each component
            for component_id, ring in self.network_component_is_ring.items():
                # evaluate for non-articulation points
                napts, unvisted = self._evaluate_napts(
                    napts, unvisted, component_id, ring
                )

        # convert set of non-articulation points into list
        napts = list(napts)

        return napts

    def _evaluate_napts(self, napts, unvisited, component_id, ring):
        """Evaluate one connected component in a network for
        non-articulation points (``napts``) and return an updated set of
        ``napts`` and unvisted vertices.

        Parameters
        ----------
        napts : set
            Non-articulation points (``napts``) in the network. The
            ``napts`` here do not include those within an isolated
            loop island.
        unvisited : set
            Vertices left to evaluate in the network.
        component_id : int
            ID for the network connected component for the
            current iteration of the algorithm.
        ring : bool
            Network component is isolated island loop ``True`` or
            not ``False``.

        Returns
        -------
        napts : set
            Updated ``napts`` object.
        unvisited : set
            Updated ``napts`` object.

        """

        # iterate over each `edge` of the `component`
        for component in self.network_component2arc[component_id]:
            # each `component` has two vertices
            for vertex in component:
                # if `component` is not an isolated island
                # and `vertex` has exactly 2 neighbors,
                # add `vertex` to `napts`
                if not ring and len(self.adjacencylist[vertex]) == 2:
                    napts.add(vertex)

                # remove `vertex` from `unvisited` if
                # it is still in the set else move along to
                # the next iteration
                with contextlib.suppress(KeyError):
                    unvisited.remove(vertex)

        return napts, unvisited

    def _yieldneighbor(self, vtx, arc_vertices, bridge):
        """Used internally, this method traverses a bridge arc
        to find the source and destination nodes.

        Parameters
        ----------
        vtx : int
            The vertex ID.
        arc_vertices : list
            All non-articulation points (``napts``) in the network.
            These are referred to as degree-2 vertices.
        bridge : list
            Inital bridge list containing only ``vtx``.

        Returns
        -------
        nodes : list
            Vertices to keep (articulation points). These elements are
            referred to as nodes.

        """

        # instantiate empty lis to fill with network articulation
        # points (nodes with a degree of 1 [endpoints] or greater
        # than 2 [intersections])
        nodes = []

        # get all nodes adjacent to `vtx` that are not in the
        # set of 'bridge' vertices
        for i in self.adjacencylist[vtx]:
            if i in arc_vertices and i not in bridge:
                nodes.append(i)

        return nodes

    def contiguityweights(
        self, graph=True, weightings=None, from_split=False, weights_kws=dict()
    ):
        """Create a contiguity-based ``libpysal.weights.W`` object.

        Parameters
        ----------
        graph : bool
            Controls whether the ``libpysal.weights.W`` is generated
            using the spatial representation (``False``) or the graph
            representation (``True``). Default is ``True``.
        weightings : {dict, None}
            Dictionary of lists of weightings for each arc/edge. Default is ``None``.
        from_split : bool
            Flag for whether the method is being called from within
            ``split_arcs()`` (``True``) or not (``False``). Default is ``False``.
        weights_kws : dict
            Keyword arguments for ``libpysal.weights.W``. Default is ``dict()``.

        Returns
        -------
         W : libpysal.weights.W
            A ``W`` representing the binary adjacency of the network.

        See also
        --------

        libpysal.weights.W

        Examples
        --------

        Instantiate a network.

        >>> import spaghetti
        >>> from libpysal import examples
        >>> import numpy
        >>> ntw = spaghetti.Network(examples.get_path("streets.shp"))

        Snap point observations to the network with attribute information.

        >>> ntw.snapobservations(
        ...     examples.get_path("crimes.shp"), "crimes", attribute=True
        ... )

        Find counts per network arc.

        >>> counts = ntw.count_per_link(
        ...     ntw.pointpatterns["crimes"].obs_to_arc, graph=False
        ... )
        >>> counts[(50, 165)]
        4

        Create a contiguity-based ``W`` object.

        >>> w = ntw.contiguityweights(graph=False)
        >>> w.n, w.n_components
        (303, 1)

        Notes
        -----

        See :cite:`pysal2007` for more details.

        """

        # instantiate OrderedDict to record network link
        # adjacency which will be keyed by the link ID (a tuple)
        # with values being lists of tuples (contiguous links)
        neighbors = OrderedDict()

        # flag network (arcs) or graph (edges)
        links = self.edges if graph else self.arcs

        # if weightings are desired instantiate a dictionary
        # other ignore weightings
        _weights = {} if weightings else None

        # iterate over all links until all possibilities
        # for network link adjacency are exhausted
        working = True
        while working:
            # for each network link (1)
            for key in links:
                # instantiate a slot in the OrderedDict
                neighbors[key] = []

                if weightings:
                    _weights[key] = []

                # for each network link (2)
                for neigh in links:
                    # skip if comparing link to itself
                    if key == neigh:
                        continue

                    # if link(1) and link(2) share any vertex
                    # update neighbors adjacency
                    if (
                        key[0] == neigh[0]
                        or key[0] == neigh[1]
                        or key[1] == neigh[0]
                        or key[1] == neigh[1]
                    ):
                        neighbors[key].append(neigh)

                        # and add weights if desired
                        if weightings:
                            _weights[key].append(weightings[neigh])

                    # break condition
                    # -- everything is sorted, so we know when we have
                    # stepped beyond a possible neighbor
                    if key[1] > neigh[1]:
                        working = False

            if len(links) == 1 or from_split:
                working = False

        # call libpysal for `W` instance
        weights_kws["weights"] = _weights
        w = weights.W(neighbors, **weights_kws)

        return w

    def distancebandweights(
        self, threshold, n_processes=1, gen_tree=False, weights_kws=dict()
    ):
        """Create distance-based weights.

        Parameters
        ----------
        threshold : float
            Distance threshold value.
        n_processes : {int, str}
            Specify the number of cores to utilize. Default is 1 core.
            Use ``"all"`` to request all available cores.
            Specify the exact number of cores with an integer.
        gen_tree : bool
            Rebuild shortest path with ``True``, or skip with ``False``.
            Default is ``False``.
        weights_kws : dict
            Keyword arguments for ``libpysal.weights.W``. Default is ``dict()``.

        Returns
        -------
        w : libpysal.weights.W
            A ``W`` object representing the binary adjacency of
            the network.

        Notes
        -----

        See :cite:`AnselinRey2014` and :cite:`rey_open_2015` for more details
        regarding spatial weights.

        See also
        --------

        libpysal.weights.W

        Examples
        --------

        Instantiate an instance of a network.

        >>> import spaghetti
        >>> from libpysal import examples
        >>> import warnings
        >>> streets_file = examples.get_path("streets.shp")
        >>> ntw = spaghetti.Network(in_data=streets_file)

        Create a contiguity-based ``W`` object based on network distance, ``500``
        US feet in this case.

        >>> w = ntw.distancebandweights(
        ...     threshold=500, weights_kws=dict(silence_warnings=True)
        ... )

        Show the number of units in the ``W`` object.

        >>> w.n
        230

        There are 7 components in the ``W`` object.

        >>> w.n_components
        7

        There are ``8`` units with ``3`` neighbors in the ``W`` object.

        >>> w.histogram[-1]
        (8, 3)

        """

        # if the a vertex-to-vertex network distance matrix is
        # not present in the `network.Network` object; calculate
        # one at this point
        if not hasattr(self, "distance_matrix"):
            self.full_distance_matrix(n_processes, gen_tree=gen_tree)

        # identify all network vertices which are within the
        # `threshold` parameter
        neighbor_query = numpy.where(self.distance_matrix < threshold)

        # create an instance for recording neighbors which
        # inserts a new key if not present in object
        neighbors = defaultdict(list)

        # iterate over neighbors within the `threshold`
        # and record all network vertices as neighbors
        # if the vertex is not being compared to itself
        for i, n in enumerate(neighbor_query[0]):
            neigh = neighbor_query[1][i]
            if n != neigh:
                neighbors[n].append(neigh)

        # call libpysal for `W` instance
        w = weights.W(neighbors, **weights_kws)

        return w

    def snapobservations(self, in_data, name, idvariable=None, attribute=False):
        """Snap a point pattern shapefile to a network object. The
        point pattern is stored in the ``network.pointpattern``
        attribute of the network object.

        Parameters
        ----------
        in_data : {geopandas.GeoDataFrame, str}
            The input geographic data. Either (1) a path to a
            shapefile (str); or (2) a ``geopandas.GeoDataFrame``.
        name : str
            Name to be assigned to the point dataset.
        idvariable : str
            Column name to be used as the ID variable.
        attribute : bool
            Defines whether attributes should be extracted. ``True`` for
            attribute extraction. ``False`` for no attribute extraction.
            Default is ``False``.

        Notes
        -----

        See :cite:`doi:10.1111/gean.12211` for a detailed discussion on
        the modeling consequences of snapping points to spatial networks.

        Examples
        --------

        Instantiate a network.

        >>> import spaghetti
        >>> from libpysal import examples
        >>> streets_file = examples.get_path("streets.shp")
        >>> ntw = spaghetti.Network(in_data=streets_file)

        Snap observations to the network.

        >>> pt_str = "crimes"
        >>> in_data = examples.get_path(pt_str+".shp")
        >>> ntw.snapobservations(in_data, pt_str, attribute=True)

        Isolate the number of points in the dataset.

        >>> ntw.pointpatterns[pt_str].npoints
        287

        """

        # create attribute of `pointpattern` but instantiating a
        # `network.PointPattern` class
        self.pointpatterns[name] = PointPattern(
            in_data=in_data, idvariable=idvariable, attribute=attribute
        )

        # allocate the point observations to the nework
        self._snap_to_link(self.pointpatterns[name])

    def compute_distance_to_vertices(self, x, y, arc):
        """Given an observation on a network arc, return the distance
        to the two vertices that bound that end.

        Parameters
        ----------
        x : float
            The x-coordinate of the snapped point.
        y : float
            The y-coordinate of the snapped point.
        arc : tuple
            The (vtx0, vtx1) representation of the network arc.

        Returns
        -------
        d1 : float
            The distance to vtx0. Always the vertex with the lesser ID.
        d2 : float
            The distance to vtx1. Always the vertex with the greater ID.

        """

        # distance to vertex 1
        d1 = util.compute_length((x, y), self.vertex_coords[arc[0]])

        # distance to vertex 2
        d2 = util.compute_length((x, y), self.vertex_coords[arc[1]])

        return d1, d2

    def compute_snap_dist(self, pattern, idx):
        """Given an observation snapped to a network arc, calculate the
        distance from the original location to the snapped location.

        Parameters
        ----------
        pattern : spaghetti.PointPattern
            The point pattern object.
        idx : int
            The point ID.

        Returns
        -------
        dist : float
            The euclidean distance from original location to the snapped
            location.

        """

        # set of original (x,y) point coordinates
        loc = pattern.points[idx]["coordinates"]

        # set of snapped (x,y) point coordinate
        snp = pattern.snapped_coordinates[idx]

        # distance from the original location to
        # the snapped location along the network
        dist = util.compute_length(loc, snp)

        return dist

    def _snap_to_link(self, pointpattern):
        """Used internally to snap point observations to network arcs.

        Parameters
        ----------
        pointpattern : spaghetti.PointPattern
            The point pattern object.

        Returns
        -------
        obs_to_arc : dict
            Dictionary with arcs as keys and lists of points as values.
        arc_to_obs : dict
            Dictionary with point IDs as keys and arc tuples as values.
        dist_to_vertex : dict
            Dictionary with point IDs as keys and values as dictionaries
            with keys for vertex IDs and values as distances from point
            to vertex.
        dist_snapped : dict
            Dictionary with point IDs as keys and distance from point
            to the network arc that it is snapped.

        """

        # instantiate observations snapped coordinates lookup
        pointpattern.snapped_coordinates = {}

        # record throw-away arcs (pysal.cg.Chain) enumerator
        arcs_ = []

        # snapped(point)-to-arc lookup
        s2a = {}

        # iterate over network arc IDs
        for arc in self.arcs:
            # record the start and end of the arc
            head = self.vertex_coords[arc[0]]
            tail = self.vertex_coords[arc[1]]

            # create a pysal.cg.Chain object of the arc
            # and add it to the arcs enumerator
            arcs_.append(util._chain_constr(None, [head, tail]))

            # add the arc into the snapped(point)-to-arc lookup
            s2a[(head, tail)] = arc

        # instantiate crosswalks
        points = {}  # point ID to coordinates lookup
        obs_to_arc = {}  # observations to arcs lookup
        dist_to_vertex = {}  # distance to vertices lookup
        dist_snapped = {}  # snapped distance lookup

        # fetch and records point coordinates keyed by ID
        for point_idx, point in pointpattern.points.items():
            points[point_idx] = point["coordinates"]

        # snap point observations to the network
        snapped = util.snap_points_to_links(points, arcs_)

        # record obs_to_arc, dist_to_vertex, and dist_snapped
        # -- iterate over the snapped observation points
        for point_idx, snap_info in snapped.items():
            # fetch the x and y coordinate
            x, y = snap_info[1].tolist()

            # look up the arc from snapped(point)-to-arc
            arc = s2a[tuple(snap_info[0])]

            # add the arc key to observations to arcs lookup
            if arc not in obs_to_arc:
                obs_to_arc[arc] = {}

            # add the (x,y) coordinates of the original observation
            # point location to the observations to arcs lookup
            obs_to_arc[arc][point_idx] = (x, y)

            # add the (x,y) coordinates of the snapped observation
            # point location to the snapped coordinates lookup
            pointpattern.snapped_coordinates[point_idx] = (x, y)

            # calculate the distance to the left and right vertex
            # along the network link from the snapped point location
            d1, d2 = self.compute_distance_to_vertices(x, y, arc)

            # record the distances in the distance to vertices lookup
            dist_to_vertex[point_idx] = {arc[0]: d1, arc[1]: d2}

            # record the snapped distance
            dist_snapped[point_idx] = self.compute_snap_dist(pointpattern, point_idx)

        # instantiate observations to network vertex lookup
        obs_to_vertex = defaultdict(list)

        # iterate over the observations to arcs lookup
        for k, v in obs_to_arc.items():
            # record the left and right vertex ids
            keys = v.keys()
            obs_to_vertex[k[0]] = keys
            obs_to_vertex[k[1]] = keys

        # iterate over components and assign observations
        component_to_obs = {}
        for comp, _arcids in self.network_component2arc.items():
            component_to_obs[comp] = []
            for lk, odict in obs_to_arc.items():
                if lk in _arcids:
                    component_to_obs[comp].extend(list(odict.keys()))

        # set crosswalks as attributes of the `pointpattern` class
        pointpattern.obs_to_arc = obs_to_arc
        pointpattern.component_to_obs = component_to_obs
        pointpattern.dist_to_vertex = dist_to_vertex
        pointpattern.dist_snapped = dist_snapped
        pointpattern.obs_to_vertex = list(obs_to_vertex)

    def count_per_link(self, obs_on, graph=False):
        """Compute the counts per arc or edge (link).

        Parameters
        ----------
        obs_on : dict
            Dictionary of observations on the network.
            Either in the form ``{(<LINK>):{<POINT_ID>:(<COORDS>)}}``
            or ``{<LINK>:[(<COORD>),(<COORD>)]}``.
        graph : bool
            Count observations on graph edges (``True``) or
            network arcs (``False``). Default is ``False``.

        Returns
        -------
        counts : dict
            Counts per network link in the form ``{(<LINK>):<COUNT>}``.

        Examples
        --------

        Note that this passes the ``obs_to_arc`` or ``obs_to_edge`` attribute
        of a point pattern snapped to the network.

        >>> import spaghetti
        >>> from libpysal import examples
        >>> ntw = spaghetti.Network(examples.get_path("streets.shp"))

        Snap observations to the network.

        >>> ntw.snapobservations(
        ...     examples.get_path("crimes.shp"), "crimes", attribute=True
        ... )

        >>> counts = ntw.count_per_link(
        ...     ntw.pointpatterns["crimes"].obs_to_arc, graph=False
        ... )
        >>> counts[(140, 142)]
        10

        >>> s = sum([v for v in list(counts.values())])
        >>> s
        287

        """

        # instantiate observation counts by link lookup
        counts = {}

        # graph-theoretic object of nodes and edges
        if graph:
            # iterate the links-to-observations lookup
            for key, observations in obs_on.items():
                # isolate observation count for the link
                cnt = len(observations)

                # extract link (edges) key
                if key in self.arcs_to_edges:
                    key = self.arcs_to_edges[key]

                # either add to current count or a dictionary
                # entry or create new dictionary entry
                try:
                    counts[key] += cnt
                except KeyError:
                    counts[key] = cnt

        # network object of arcs and vertices
        else:
            # simplified version of the above process
            for key in obs_on:
                counts[key] = len(obs_on[key])

        return counts

    def _newpoint_coords(self, arc, distance):
        """Used internally to compute new point coordinates during snapping."""

        # extract coordinates for vertex 1 of arc
        x1 = self.vertex_coords[arc[0]][0]
        y1 = self.vertex_coords[arc[0]][1]

        # extract coordinates for vertex 2 of arc
        x2 = self.vertex_coords[arc[1]][0]
        y2 = self.vertex_coords[arc[1]][1]

        # if the network arc is vertical set the (x) coordinate
        # and proceed to calculating the (y) coordinate
        if x1 == x2:
            x0 = x1

            # if the vertical direction is positive from
            # vertex 1 to vertex 2 on the euclidean plane
            if y1 < y2:
                y0 = y1 + distance

            # if the vertical direction is negative from
            # vertex 1 to vertex 2 on the euclidean plane
            # -- this shouldn't happen due to vertex sorting in
            # -- self._extractnetwork() and self.extractgraph()
            elif y1 > y2:
                y0 = y2 + distance

            # otherwise the link is zero-length
            # -- this should never happen
            else:
                y0 = y1

            return x0, y0

        # calculate the slope of the arc, `m`
        m = (y2 - y1) / (x2 - x1)

        # if the horizontal direction is negative from
        # vertex 1 to vertex 2 on the euclidean plane
        if x1 > x2:
            x0 = x1 - distance / numpy.sqrt(1 + m**2)

        # if the horizontal direction is positive from
        # vertex 1 to vertex 2 on the euclidean plane
        elif x1 < x2:
            x0 = x1 + distance / numpy.sqrt(1 + m**2)

        # calculate the (y) coordinate
        y0 = m * (x0 - x1) + y1

        # the new (x,y) coordinates for the snapped observation
        return x0, y0

    def simulate_observations(self, count, distribution="uniform"):
        """Generate a simulated point pattern on the network.

        Parameters
        ----------
        count : int
            The number of points to create.
        distribution : str
            A distribution of random points. Currently, the only
            supported distribution is uniform.

        Returns
        -------
        random_pts : dict
            Keys are the edge tuple. Values are lists of new point coordinates.

        See also
        --------

        numpy.random.Generator.uniform

        Examples
        --------

        Instantiate a network.

        >>> import spaghetti
        >>> from libpysal import examples
        >>> ntw = spaghetti.Network(examples.get_path("streets.shp"))

        Snap observations to the network.

        >>> ntw.snapobservations(
        ...     examples.get_path("crimes.shp"), "crimes", attribute=True
        ... )

        Isolate the number of points in the dataset.

        >>> npts = ntw.pointpatterns["crimes"].npoints
        >>> npts
        287

        Simulate ``npts`` number of points along the network
        in a `uniform` distribution.

        >>> sim = ntw.simulate_observations(npts)
        >>> isinstance(sim, spaghetti.network.SimulatedPointPattern)
        True
        >>> sim.npoints
        287

        """

        # instantiate an empty `SimulatedPointPattern()`
        simpts = SimulatedPointPattern()

        # record throw-away arcs enumerator
        arcs_ = []

        # create array and fill each entry as length of network arc
        lengths = numpy.zeros(len(self.arc_lengths))
        for i, key in enumerate(self.arc_lengths.keys()):
            arcs_.append(key)
            lengths[i] = self.arc_lengths[key]

        # cumulative network length
        stops = numpy.cumsum(lengths)
        cumlen = stops[-1]

        # create lengths with a uniform distribution
        if distribution.lower() == "uniform":
            nrandompts = numpy.random.uniform(0, cumlen, size=(count,))
        else:
            raise RuntimeError(f"{distribution} distribution not currently supported.")

        # iterate over random distances created above
        for i, r in enumerate(nrandompts):
            # take the first element of the index array (arc ID) where the
            # random distance is greater than that of its value in `stops`
            idx = numpy.where(r < stops)[0][0]

            # assign the simulated point to the arc
            assignment_arc = arcs_[idx]

            # calculate and set the distance from the arc start
            distance_from_start = stops[idx] - r

            # populate the coordinates dict
            x0, y0 = self._newpoint_coords(assignment_arc, distance_from_start)

            # record the snapped coordinates and associated vertices
            simpts.snapped_coordinates[i] = (x0, y0)
            simpts.obs_to_vertex[assignment_arc[0]].append(i)
            simpts.obs_to_vertex[assignment_arc[1]].append(i)

            # calculate and set the distance from the arc end
            distance_from_end = self.arc_lengths[arcs_[idx]] - distance_from_start

            # populate the distances to vertices
            simpts.dist_to_vertex[i] = {
                assignment_arc[0]: distance_from_start,
                assignment_arc[1]: distance_from_end,
            }

            # set snapped coordinates and point count attributes
            simpts.points = simpts.snapped_coordinates
            simpts.npoints = len(simpts.points)

        return simpts

    def enum_links_vertex(self, v0):
        """Returns the arcs (links) adjacent to vertices.

        Parameters
        ----------
        v0 : int
            The vertex ID.

        Returns
        -------
        links : list
            List of tuple arcs adjacent to the vertex.

        Examples
        --------

        Create an instance of a network.

        >>> import spaghetti
        >>> from libpysal import examples
        >>> ntw = spaghetti.Network(examples.get_path("streets.shp"))

        Enumerate the links/arcs that are adjacent to vertex ``24``.

        >>> ntw.enum_links_vertex(24)
        [(24, 48), (24, 25), (24, 26)]

        """

        # instantiate links list
        links = []

        neighbor_vertices = self.adjacencylist[v0]

        # enumerate links associated with the current vertex
        for n in neighbor_vertices:
            links.append(tuple(sorted([n, v0])))

        return links

    def full_distance_matrix(self, n_processes, gen_tree=False):
        """All vertex-to-vertex distances on a network. This method
        is called from within ``allneighbordistances()``,
        ``nearestneighbordistances()``, and ``distancebandweights()``.

        Parameters
        ----------
        n_processes : int
            Specify the number of cores to utilize. Default is 1 core.
            Use ``"all"`` to request all available cores.
            Specify the exact number of cores with an integer.
        gen_tree : bool
            Rebuild shortest path ``True``, or skip ``False``.
            Default is ``False``.

        Notes
        -----

        Based on :cite:`Dijkstra1959a` and :cite:`doi:10.1002/9781119967101.ch3`.

        """

        # create an empty matrix which will store shortest path distance
        nvtx = len(self.vertex_list)
        self.distance_matrix = numpy.empty((nvtx, nvtx))

        # create `network_trees` attribute that stores
        # all network path trees (if desired)
        self.network_trees = {}

        # single-core processing
        if n_processes == 1:
            # iterate over each network vertex
            for vtx in self.vertex_list:
                # calculate the shortest path and preceding
                # vertices for traversal route
                distance, pred = util.dijkstra(self, vtx)
                pred = numpy.array(pred)

                # generate the shortest path tree
                tree = util.generatetree(pred) if gen_tree else None

                # populate distances and paths
                self.distance_matrix[vtx] = distance
                self.network_trees[vtx] = tree

        # multiprocessing
        else:
            # set up multiprocessing schema
            import multiprocessing as mp
            from itertools import repeat

            cores = mp.cpu_count() if n_processes == "all" else n_processes

            with mp.Pool(processes=cores) as p:
                # calculate the shortest path and preceding
                # vertices for traversal route by mapping each process
                distance_pred = p.map(
                    util.dijkstra_mp, zip(repeat(self), self.vertex_list)
                )

                # set range of iterations
                iterations = range(len(distance_pred))

                # fill shortest paths
                distance = [distance_pred[itr][0] for itr in iterations]

                # fill preceding vertices
                pred = numpy.array([distance_pred[itr][1] for itr in iterations])

                # iterate of network vertices and generate
                # the shortest path tree for each
                for vtx in self.vertex_list:
                    tree = util.generatetree(pred[vtx]) if gen_tree else None

                    # populate distances and paths
                    self.distance_matrix[vtx] = distance[vtx]
                    self.network_trees[vtx] = tree

    def allneighbordistances(
        self,
        sourcepattern,
        destpattern=None,
        fill_diagonal=None,
        n_processes=1,
        gen_tree=False,
        snap_dist=False,
    ):
        """Compute either all distances between :math:`i` and :math:`j` in a
        single point pattern or all distances between each :math:`i` from a
        source pattern and all :math:`j` from a destination pattern.

        Parameters
        ----------
        sourcepattern : {str, spaghetti.PointPattern}
            The key of a point pattern snapped to the network or
            the full ``spaghetti.PointPattern`` object.
        destpattern : str
            (Optional) The key of a point pattern snapped to the network
            or the full ``spaghetti.PointPattern`` object.
        fill_diagonal : {float, int}
            (Optional) Fill the diagonal of the cost matrix. Default is
            ``None`` and will populate the diagonal with ``numpy.nan``.
            Do not declare a ``destpattern`` for a custom
            ``fill_diagonal``.
        n_processes : {int, str}
            Specify the number of cores to utilize. Default is 1 core.
            Use ``"all"`` to request all available cores.
            Specify the exact number of cores with an integer.
        gen_tree : bool
            Rebuild shortest path ``True``, or skip ``False``.
            Default is ``False``.
        snap_dist : bool
            Flag as ``True`` to include the distance from the original
            location to the snapped location along the network. Default
            is ``False``.

        Returns
        -------
        nearest : numpy.ndarray
            An array of shape (n,m) storing distances between all
            source and destination points.
        tree_nearest : dict
            Nearest network node to point pattern vertex shortest
            path lookup. The values of the dictionary are a tuple
            of the nearest source vertex and the nearest destination
            vertex to query the lookup tree. If two observations are
            snapped to the same network arc a flag of -.1 is set for
            both the source and destination network vertex
            indicating the same arc is used while also raising an
            ``IndexError`` when rebuilding the path.

        Examples
        --------

        Create a network instance.

        >>> import spaghetti
        >>> from libpysal import examples
        >>> import numpy
        >>> ntw = spaghetti.Network(examples.get_path("streets.shp"))

        Snap observations to the network.

        >>> ntw.snapobservations(
        ...     examples.get_path("crimes.shp"), "crimes", attribute=True
        ... )

        Calculate all distances between observations in the ``crimes`` dataset.

        >>> s2s_dist = ntw.allneighbordistances("crimes")

        If calculating a ``type-a`` to ``type-a`` distance matrix
        the distance between an observation and itself is ``nan`` and
        the distance between one observation and another will be positive value.

        >>> s2s_dist[0,0], s2s_dist[1,0]
        (nan, 3105.189475447081)

        If calculating a ``type-a`` to ``type-b`` distance matrix
        the distance between all observations will likely be positive
        values, may be zero (or approximately zero), but will never be negative.

        >>> ntw.snapobservations(
        ...     examples.get_path("schools.shp"), "schools", attribute=False
        ... )
        >>> s2d_dist = ntw.allneighbordistances("crimes", destpattern="schools")
        >>> numpy.round((s2d_dist[0,0], s2d_dist[1,0]), 5)
        array([4520.72354, 6340.42297])


        Shortest paths can also be reconstructed when desired by
        setting the ``gen_tree`` keyword argument to ``True``. Here
        it is shown that the shortest path between school ``6`` and
        school ``7`` flows along network arcs through network
        vertices ``173`` and ``64``. The ``ntw.network_trees`` attribute
        may then be queried for the network elements comprising that path.

        >>> d2d_dist, tree = ntw.allneighbordistances("schools", gen_tree=True)
        >>> tree[(6, 7)]
        (173, 64)

        """

        # calculate the network vertex to vertex distance matrix
        # if it is not already an attribute
        if not hasattr(self, "distance_matrix"):
            self.full_distance_matrix(n_processes, gen_tree=gen_tree)

        # set the source and destination observation point patterns
        if type(sourcepattern) is str:
            sourcepattern = self.pointpatterns[sourcepattern]
            if destpattern:
                destpattern = self.pointpatterns[destpattern]

        # source pattern setup
        # set local copy of source pattern index
        src_indices = list(sourcepattern.points.keys())
        # set local copy of source distance to vertex lookup
        src_d2v = copy.deepcopy(sourcepattern.dist_to_vertex)
        # source point count
        nsource_pts = len(src_indices)
        # create source point to network vertex lookup
        src_vertices = {}
        for s in src_indices:
            v1, v2 = src_d2v[s].keys()
            src_vertices[s] = (v1, v2)

        # destination pattern setup
        # if only a source pattern is specified, also set it as
        # the destination pattern
        symmetric = False
        if destpattern is None:
            symmetric = True
            destpattern = sourcepattern
        # set local copy of destination pattern index
        dest_indices = list(destpattern.points.keys())
        # set local copy of destination distance to vertex lookup
        dst_d2v = copy.deepcopy(destpattern.dist_to_vertex)
        # destination point count
        ndest_pts = len(dest_indices)
        # create `deepcopy` of destination points to
        # consider for searching
        dest_searchpts = copy.deepcopy(dest_indices)
        # create destination point to network vertex lookup
        dest_vertices = {}
        for s in dest_indices:
            v1, v2 = dst_d2v[s].keys()
            dest_vertices[s] = (v1, v2)

        # add snapping distance to each pointpattern
        if snap_dist:
            # declare both point patterns and both
            # distance to vertex lookup in single lists
            patterns = [sourcepattern, destpattern]
            dist_copies = [src_d2v, dst_d2v]
            # iterate over each point pattern
            for elm, pp in enumerate(patterns):
                # extract associated vertex distances
                for pidx, dists_dict in dist_copies[elm].items():
                    # add snapped distance to each point
                    for vidx, vdist in dists_dict.items():
                        dists_dict[vidx] = vdist + pp.dist_snapped[pidx]

        # output setup
        # create empty source x destination array
        # and fill with infinity values
        nearest = numpy.empty((nsource_pts, ndest_pts))
        nearest[:] = numpy.inf
        # create empty dictionary to store path trees
        tree_nearest = {}

        # iterate over each point in sources
        for p1 in src_indices:
            # get the source vertices and dist to source vertices
            source1, source2 = src_vertices[p1]
            set1 = set(src_vertices[p1])

            # distance from source vertex1 to point and
            # distance from source vertex2 to point
            sdist1, sdist2 = src_d2v[p1].values()

            if symmetric:
                # only compute the upper triangle if symmetric
                dest_searchpts.remove(p1)

            # iterate over each point remaining in destinations
            for p2 in dest_searchpts:
                # get the destination vertices and
                # dist to destination vertices
                dest1, dest2 = dest_vertices[p2]
                set2 = set(dest_vertices[p2])

                # when the observations are snapped to the same arc
                if set1 == set2:
                    # calculate only the length between points along
                    # that arc
                    x1, y1 = sourcepattern.snapped_coordinates[p1]
                    x2, y2 = destpattern.snapped_coordinates[p2]

                    computed_length = util.compute_length((x1, y1), (x2, y2))
                    nearest[p1, p2] = computed_length

                    # set the nearest network vertices to a flag of -.1
                    # indicating the same arc is used while also raising
                    # and indexing error when rebuilding the path
                    tree_nearest[p1, p2] = SAME_SEGMENT

                # otherwise lookup distance between the source and
                # destination vertex
                else:
                    # distance from destination vertex1 to point and
                    # distance from destination vertex2 to point
                    ddist1, ddist2 = dst_d2v[p2].values()

                    # set the four possible combinations of
                    # source to destination shortest path traversal
                    d11 = self.distance_matrix[source1][dest1]
                    d21 = self.distance_matrix[source2][dest1]
                    d12 = self.distance_matrix[source1][dest2]
                    d22 = self.distance_matrix[source2][dest2]

                    # find the shortest distance from the path passing
                    # through each of the two origin vertices to the
                    # first destination vertex
                    sd_1 = d11 + sdist1
                    sd_21 = d21 + sdist2
                    sp_combo1 = source1, dest1
                    if sd_1 > sd_21:
                        sd_1 = sd_21
                        sp_combo1 = source2, dest1

                    # now add the point to vertex1 distance on
                    # the destination arc
                    len_1 = sd_1 + ddist1

                    # repeat the prior but now for the paths entering
                    # at the second vertex of the second arc
                    sd_2 = d12 + sdist1
                    sd_22 = d22 + sdist2
                    sp_combo2 = source1, dest2
                    if sd_2 > sd_22:
                        sd_2 = sd_22
                        sp_combo2 = source2, dest2
                    len_2 = sd_2 + ddist2

                    # now find the shortest distance path between point
                    # 1 on arc 1 and point 2 on arc 2, and assign
                    sp_12 = len_1
                    s_vertex, d_vertex = sp_combo1
                    if len_1 > len_2:
                        sp_12 = len_2
                        s_vertex, d_vertex = sp_combo2

                    # set distance and path tree
                    nearest[p1, p2] = sp_12
                    tree_nearest[p1, p2] = (s_vertex, d_vertex)

                if symmetric:
                    # mirror the upper and lower triangle
                    # when symmetric
                    nearest[p2, p1] = nearest[p1, p2]

        # populate the main diagonal when symmetric
        if symmetric:
            # fill the matrix diagonal with NaN values is no fill
            # value is specified
            if fill_diagonal is None:
                numpy.fill_diagonal(nearest, numpy.nan)

            # otherwise fill with specified value
            else:
                numpy.fill_diagonal(nearest, fill_diagonal)

        # if the nearest path tree is desired return it along
        # with the cost matrix
        if gen_tree:
            return nearest, tree_nearest

        else:
            return nearest

    def nearestneighbordistances(
        self,
        sourcepattern,
        destpattern=None,
        n_processes=1,
        gen_tree=False,
        all_dists=None,
        snap_dist=False,
        keep_zero_dist=True,
    ):
        """Compute the interpattern nearest neighbor distances or the
        intrapattern nearest neighbor distances between a source
        pattern and a destination pattern.

        Parameters
        ----------
        sourcepattern : str
            The key of a point pattern snapped to the network.
        destpattern : str
            (Optional) The key of a point pattern snapped to the
            network.
        n_processes : {int, str}
            Specify the number of cores to utilize. Default is 1 core.
            Use ``"all"`` to request all available cores.
            Specify the exact number of cores with an integer.
        gen_tree : bool
            Rebuild shortest path ``True``, or skip ``False``.
            Default is ``False``.
        all_dists : numpy.ndarray
            An array of shape :math:`(n,n)` storing distances between all
            points.
        snap_dist : bool
            Flag as ``True`` to include the distance from the original
            location to the snapped location along the network. Default
            is ``False``.
        keep_zero_dist : bool
            Include zero values in minimum distance ``True`` or exclude
            ``False``. Default is ``True``. If the source pattern is the
            same as the destination pattern the diagonal is filled with
            ``numpy.nan``.

        Returns
        -------
        nearest : dict
            Nearest neighbor distances keyed by the source point ID with
            the value as as tuple of lists containing
            nearest destination point ID(s) and distance.

        Examples
        --------

        Instantiate a network.

        >>> import spaghetti
        >>> from libpysal import examples
        >>> ntw = spaghetti.Network(examples.get_path("streets.shp"))

        Snap observations to the network.

        >>> ntw.snapobservations(examples.get_path("crimes.shp"), "crimes")

        Fetch nearest neighbor distances while (potentially)
        keeping neighbors that have been geocoded directly on top of
        each other. Here it is demonstrated that observation ``11``
        has two neighbors (``18`` and ``19``) at an exactly equal distance.
        However, observation ``18`` is shown to have only one neighbor
        (``18``) with no distance between them.

        >>> nn = ntw.nearestneighbordistances("crimes", keep_zero_dist=True)
        >>> nn[11], nn[18]
        (([18, 19], 165.33982412719126), ([19], 0.0))

        This may be remedied by setting the ``keep_zero_dist`` keyword
        argument to ``False``. With this parameter set, observation ``11``
        still has the same neighbor/distance values, but
        observation ``18`` now has a single nearest neighbor (``11``)
        with a non-zero, postive distance.

        >>> nn = ntw.nearestneighbordistances("crimes", keep_zero_dist=False)
        >>> nn[11], nn[18]
        (([18, 19], 165.33982412719126), ([11], 165.33982412719126))

        There are valid reasons for both retaining or masking zero distance
        neighbors. When conducting analysis, thought must be given as to
        which model more accurately represents the specific scenario.

        """

        # raise exception is the specified point pattern does not exist
        if sourcepattern not in self.pointpatterns.keys():
            raise KeyError(f"Available point patterns are {self.pointpatterns.keys()}")

        # calculate the network vertex to vertex distance matrix
        # if it is not already an attribute
        if not hasattr(self, "distance_matrix"):
            self.full_distance_matrix(n_processes, gen_tree=gen_tree)

        # determine if the source and destination patterns are equal
        symmetric = sourcepattern != destpattern

        # (for source-to-source patterns) if zero-distance neighbors are
        # desired, keep the diagonal as NaN and take the minimum
        # distance neighbor(s), which may include zero distance
        # neighors.
        fill_diagonal = None
        if not keep_zero_dist and symmetric:
            # (for source-to-source patterns) if zero-distance neighbors
            # should be ignored, convert the diagonal to 0.0 and take
            # the minimum distance neighbor(s) that is/are not 0.0
            # distance.
            fill_diagonal = 0.0

        # set the source and destination observation point patterns
        sourcepattern = self.pointpatterns[sourcepattern]
        if destpattern:
            destpattern = self.pointpatterns[destpattern]

        # if the full source to destination is not calculated,
        # do that at this time
        if all_dists is None:
            all_dists = self.allneighbordistances(
                sourcepattern,
                destpattern=destpattern,
                fill_diagonal=fill_diagonal,
                n_processes=n_processes,
                gen_tree=gen_tree,
                snap_dist=snap_dist,
            )

        # create empty nearest neighbors lookup
        nearest = {}

        # iterate over each source point
        for source_index in sourcepattern.points:
            # this considers all zero-distance neighbors
            if keep_zero_dist and symmetric:
                val = numpy.nanmin(all_dists[source_index, :])

            # this does not consider zero-distance neighbors
            else:
                val = numpy.min(
                    all_dists[source_index, :][
                        numpy.nonzero(all_dists[source_index, :])
                    ]
                )

            # nearest destination (may be more than one if
            # observations are equal distances away)
            dest_idxs = numpy.where(all_dists[source_index, :] == val)[0].tolist()

            # set nearest destination point(s) and distance
            nearest[source_index] = (dest_idxs, val)

        return nearest

    def shortest_paths(self, tree, pp_orig, pp_dest=None):
        """Return the shortest paths between observation points as
        ``libpysal.cg.Chain`` objects.

        Parameters
        ----------
        tree : dict
            See ``tree_nearest`` in
            ``spaghetti.Network.allneighbordistances()``.
        pp_orig : str
            Origin point pattern for shortest paths.
            See ``name`` in ``spaghetti.Network.snapobservations()``.
        pp_dest : str
            Destination point pattern for shortest paths.
            See ``name`` in ``spaghetti.Network.snapobservations()``.
            Defaults ``pp_orig`` if not declared.

        Returns
        -------
        paths : list
            The shortest paths between observations as geometric objects.
            Each element of the list is a list where the first element
            is an origin-destination pair tuple and the second
            element is a ``libpysal.cg.Chain``.

        Raises
        ------
        AttributeError
            This exception is raised when an attempt to extract shortest
            path geometries is being made that but the ``network_trees``
            attribute does not exist within the network object.

        Examples
        --------

        Instantiate a network.

        >>> import spaghetti
        >>> from libpysal import examples
        >>> ntw = spaghetti.Network(examples.get_path("streets.shp"))

        Snap observations to the network.

        >>> ntw.snapobservations(examples.get_path("schools.shp"), "schools")

        Create shortest path trees between observations.

        >>> _, tree = ntw.allneighbordistances("schools", gen_tree=True)

        Generate geometric objects from trees.

        >>> paths = ntw.shortest_paths(tree, "schools")

        Extract the first path, which is between observations
        ``0`` and ``1``.

        >>> path = paths[0]
        >>> path[0]
        (0, 1)

        The are ``n`` vertices in the path between observations
        ``0`` and ``1``.

        >>> n = len(path[1].vertices)
        >>> n
        10

        """

        # build the network trees object if it is not already an attribute
        if not hasattr(self, "network_trees"):
            msg = (
                "The 'network_trees' attribute has not been created. "
                "Rerun 'spaghetti.Network.allneighbordistances()' "
                "with the 'gen_tree' parameter set to 'True'."
            )
            raise AttributeError(msg)

        # isolate network attributes
        pp_orig = self.pointpatterns[pp_orig]
        pp_dest = self.pointpatterns[pp_dest] if pp_dest else pp_orig
        vtx_coords = self.vertex_coords
        net_trees = self.network_trees

        # instantiate a list to store paths
        paths = []

        # iterate over each path in the tree
        for idx, ((obs0, obs1), (v0, v1)) in enumerate(tree.items()):
            # if the observations share the same segment
            # create a partial segment path
            if (v0, v1) == SAME_SEGMENT:
                # isolate the snapped coordinates and put in a list
                partial_segment_verts = [
                    cg.Point(pp_orig.snapped_coordinates[obs0]),
                    cg.Point(pp_dest.snapped_coordinates[obs1]),
                ]
                path = partial_segment_verts

            else:
                # source and destination network vertices
                svtx, dvtx = tree[obs0, obs1]

                # path passes through these nodes
                # (source and destination inclusive)
                thru_nodes = net_trees[svtx][dvtx][::-1] + [dvtx]

                # full-length network segments along path
                full_segs_path = []
                iter_limit = len(thru_nodes) - 1
                for _idx, item in enumerate(islice(thru_nodes, iter_limit)):
                    full_segs_path.append((item, thru_nodes[_idx + 1]))

                # create copy of arc paths dataframe
                full_segments = []
                for fsp in full_segs_path:
                    full_segments.append(util._chain_constr(vtx_coords, fsp))

                # unpack the vertices containers
                segm_verts = [v for fs in full_segments for v in fs.vertices]

                # remove duplicate vertices
                for idx, v in enumerate(segm_verts):
                    try:
                        if v == segm_verts[idx + 1]:
                            segm_verts.remove(v)
                    except IndexError as e:
                        if e.args[0] == "list index out of range":
                            continue
                        else:
                            raise

                # partial-length network segments along path
                partial_segment_verts = [
                    cg.Point(pp_orig.snapped_coordinates[obs0]),
                    cg.Point(pp_dest.snapped_coordinates[obs1]),
                ]

                # combine the full and partial segments into a single list
                first_vtx, last_vtx = partial_segment_verts
                path = [first_vtx] + segm_verts + [last_vtx]

            # populate the ``paths`` dataframe
            paths.append([(obs0, obs1), util._chain_constr(None, path)])

        return paths

    def split_arcs(
        self, split_param, split_by="distance", w_components=True, weights_kws=dict()
    ):
        """Split all network arcs at either a fixed distance or fixed count.

        Parameters
        ----------
        split_param : {int, float}
            Either the number of desired resultant split arcs or
            the distance at which arcs are split.
        split_by : str
            Either ``'distance'`` or ``'count'``. Default is ``'distance'``.
        w_components : bool
            Set to ``False`` to not record connected components from a
            ``libpysal.weights.W`` object. Default is ``True``.
        weights_kws : dict
            Keyword arguments for ``libpysal.weights.W``. Default is ``dict()``.

        Returns
        -------
        split_network : spaghetti.Network
            A newly instantiated ``spaghetti.Network`` object.

        Examples
        --------

        Instantiate a network.

        >>> import spaghetti
        >>> from libpysal import examples
        >>> ntw = spaghetti.Network(examples.get_path("streets.shp"))

        Split the network into a segments of 200 distance units in length
        (US feet in this case).
        This will include "remainder" segments unless the network is
        comprised of arcs with lengths exactly divisible by ``distance``.

        >>> n200 = ntw.split_arcs(200.0)
        >>> len(n200.arcs)
        688

        The number of arcs within the new object can be accessed via the
        weights object, as well. These counts will be equal.

        >>> len(n200.arcs) == n200.w_network.n
        True

        Neighboring arcs can also be queried through the weight object.

        >>> n200.w_network.neighbors[72,392]
        [(71, 72), (72, 252), (72, 391), (392, 393)]

        Network arcs can also be split by a specified number of divisions with
        the ``split_by`` keyword set to ``'count'``, which is ``'distance'`` by
        default. For example, each arc can be split into 2 equal parts.

        >>> n2 = ntw.split_arcs(2, split_by="count")
        >>> len(n2.arcs)
        606

        """

        def int_coord(c):
            """convert coordinates for integers if possible
            e.g., (1.0, 0.5) --> (1, 0.5)
            """
            return int(c) if (type(c) == float and c.is_integer()) else c

        # catch invalid split types
        _split_by = split_by.lower()
        valid_split_types = ["distance", "count"]
        if _split_by not in valid_split_types:
            msg = (
                f"'{split_by}' is not a valid value for 'split_by'. "
                f"Valid arguments include: {valid_split_types}."
            )
            raise ValueError(msg)

        # catch invalid count params
        if _split_by == "count":
            if split_param <= 1:
                msg = (
                    "Splitting arcs by 1 or less is not possible. "
                    f"Currently 'split_param' is set to {split_param}."
                )
                raise ValueError(msg)
            split_integer = int(split_param)
            if split_param != split_integer:
                msg = (
                    "Network arcs must split by an integer. "
                    f"Currently 'split_param' is set to {split_param}."
                )
                raise TypeError(msg)

        # create new shell network instance
        split_network = Network()

        # duplicate input network attributes
        split_network.adjacencylist = copy.deepcopy(self.adjacencylist)
        split_network.arc_lengths = copy.deepcopy(self.arc_lengths)
        split_network.arcs = copy.deepcopy(self.arcs)
        split_network.vertex_coords = copy.deepcopy(self.vertex_coords)
        split_network.vertex_list = copy.deepcopy(self.vertex_list)
        split_network.vertices = copy.deepcopy(self.vertices)
        split_network.pointpatterns = copy.deepcopy(self.pointpatterns)
        split_network.in_data = self.in_data

        # set vertex ID to start iterations
        current_vertex_id = max(self.vertices.values())

        # instantiate sets for newly created network arcs and
        # input network arcs to remove
        new_arcs = set()
        remove_arcs = set()

        # iterate over all network arcs
        for arc in split_network.arcs:
            # fetch network arc length
            length = split_network.arc_lengths[arc]

            # set initial segmentation interval
            if _split_by == "distance":
                interval = split_param
            else:
                interval = length / float(split_param)

            # initialize arc new arc length at zero
            totallength = 0

            # initialize the current vertex and ending vertex
            currentstart, end_vertex = arc[0], arc[1]

            # determine direction of arc vertices
            csx, csy = split_network.vertex_coords[currentstart]
            evx, evy = split_network.vertex_coords[end_vertex]
            if csy > evy and csx == evx:
                currentstart, end_vertex = end_vertex, currentstart

            # if the arc will be split remove the current
            # arc from the adjacency list
            if interval < length:
                # remove old arc adjacency information
                split_network.adjacencylist[currentstart].remove(end_vertex)
                split_network.adjacencylist[end_vertex].remove(currentstart)

                # remove old arc length information
                split_network.arc_lengths.pop(arc, None)

                # add old arc to set of arcs to remove
                remove_arcs.add(arc)

            # if the arc will not be split, do nothing and continue
            else:
                continue

            # traverse the length of the arc
            while totallength < length:
                # once an arc can not be split further
                if totallength + interval >= length:
                    # record the ending vertex
                    currentstop = end_vertex
                    # set the length remainder
                    interval = length - totallength
                    # full old length reached
                    totallength = length

                else:
                    # set the current vertex ID
                    current_vertex_id += 1
                    # set the current stopping ID
                    currentstop = current_vertex_id
                    # add the interval distance to the traversed length
                    totallength += interval

                    # compute the new vertex coordinate
                    newx, newy = self._newpoint_coords(arc, totallength)
                    new_vertex = (int_coord(newx), int_coord(newy))

                    # update the vertex and coordinate info if needed
                    if new_vertex not in split_network.vertices.keys():
                        split_network.vertices[new_vertex] = currentstop
                        split_network.vertex_coords[currentstop] = new_vertex
                        split_network.vertex_list.append(currentstop)
                    else:
                        # retrieve vertex ID if coordinate already exists
                        current_vertex_id -= 1
                        currentstop = split_network.vertices[new_vertex]

                # update the new network adjacency list
                split_network.adjacencylist[currentstart].append(currentstop)
                split_network.adjacencylist[currentstop].append(currentstart)

                # add the new arc to the arc dictionary
                # iterating over this so we need to add after iterating
                _new_arc = tuple(sorted([currentstart, currentstop]))
                new_arcs.add(_new_arc)

                # set the length of the arc
                split_network.arc_lengths[_new_arc] = interval

                # increment the starting vertex to the stopping vertex
                currentstart = currentstop

        # add the newly created arcs to the network and remove the old arcs
        split_network.arcs = set(split_network.arcs)
        split_network.arcs.update(new_arcs)
        split_network.arcs.difference_update(remove_arcs)
        split_network.arcs = sorted(split_network.arcs)

        # extract connected components
        if w_components:
            # extract contiguity weights from libpysal
            split_network.w_network = split_network.contiguityweights(
                graph=False, from_split=True, weights_kws=weights_kws
            )
            # identify connected components from the `w_network`
            split_network.identify_components(split_network.w_network, graph=False)

        # update the snapped point pattern
        for instance in split_network.pointpatterns.values():
            split_network._snap_to_link(instance)

        return split_network

    def GlobalAutoK(  # noqa N802
        self,
        pointpattern,
        nsteps=10,
        permutations=99,
        threshold=0.5,
        distribution="uniform",
        upperbound=None,
    ):
        r"""Compute a global auto :math:`K`-function based on a network constrained
        cost matrix through
        `Monte Carlo simulation <https://en.wikipedia.org/wiki/Monte_Carlo_method>`_
        according to the formulation adapted from
        :cite:`doi:10.1002/9780470549094.ch5`. See the **Notes**
        section for further description.

        Parameters
        ----------
        pointpattern : spaghetti.PointPattern
            A ``spaghetti`` point pattern object.
        nsteps : int
            The number of steps at which the count of the nearest
            neighbors is computed. Default is ``10``.
        permutations : int
            The number of permutations to perform. Default is ``99``.
        threshold : float
            The level at which significance is computed.
            (0.5 would be 97.5% and 2.5%). Default is ``0.5``.
        distribution : str
            The distribution from which random points are sampled.
            Currently, the only supported distribution is ``'uniform'``.
        upperbound : float
            The upper bound at which the :math:`K`-function is computed.
            Defaults to the maximum observed nearest neighbor distance.

        Returns
        -------
        GlobalAutoK : spaghetti.analysis.GlobalAutoK
            The global auto :math:`K`-function class instance.

        Notes
        -----

        The :math:`K`-function can be formulated as:

        .. math::

           \displaystyle K(r)=\frac{\sum^n_{i=1} \#[\hat{A} \in D(a_i, r)]}{n\lambda},

        where $n$ is the set cardinality of :math:`A`, :math:`\hat{A}` is the
        subset of observations in :math:`A` that are within :math:`D` units of
        distance from :math:`a_i` (each single observation in :math:`A`), and :math:`r`
        is the range of distance values over which the :math:`K`-function is
        calculated. The :math:`\lambda` term is the intensity of observations
        along the network, calculated as:

        .. math::

           \displaystyle \lambda = \frac{n}{\big|N_{arcs}\big|},

        where :math:`\big|N_{arcs}\big|` is the summed length of network arcs.
        The global auto :math:`K`-function measures overall clustering in one set of
        observations by comparing all intra-set distances over a range of
        distance buffers :math:`D \in r`. The :math:`K`-function improves upon
        nearest-neighbor distance measures through the analysis of all neighbor
        distances. For an explanation on how to interpret the results of the
        :math:`K`-function see the Network Spatial Dependence tutorial
        `here <https://pysal.org/spaghetti/notebooks/network-spatial-dependence.html>`_.

        For original implementation see :cite:`Ripley1976`
        and :cite:`Ripley1977`.
        For further Network-`K` formulations see
        :cite:`doi:10.1111/j.1538-4632.2001.tb00448.x`,
        :cite:`doi:10.1002/9781119967101.ch6`, and
        :cite:`Baddeley2020`.

        See also
        --------

        pointpats.K

        Examples
        --------

        Create a network instance.

        >>> import spaghetti
        >>> from libpysal import examples
        >>> ntw = spaghetti.Network(in_data=examples.get_path("streets.shp"))

        Snap observation points onto the network.

        >>> pt_str = "schools"
        >>> in_data = examples.get_path(pt_str+".shp")
        >>> ntw.snapobservations(in_data, pt_str, attribute=True)
        >>> schools = ntw.pointpatterns[pt_str]

        Compute a :math:`K`-function from school observations
        with ``99`` ``permutations`` at ``10`` intervals.

        >>> kres = ntw.GlobalAutoK(schools, permutations=99, nsteps=10)
        >>> kres.lowerenvelope.shape[0]
        10

        """

        # call analysis.GlobalAutoK
        return GlobalAutoK(
            self,
            pointpattern,
            nsteps=nsteps,
            permutations=permutations,
            threshold=threshold,
            distribution=distribution,
            upperbound=upperbound,
        )

    def Moran(self, pp_name, permutations=999, graph=False):  # noqa N802
        """Calculate a Moran's *I* statistic on a set of observations
        based on network arcs. The Moran’s *I* test statistic allows
        for the inference of how clustered (or dispersed) a dataset is
        while considering both attribute values and spatial relationships.
        A value of closer to +1 indicates absolute clustering while a
        value of closer to -1 indicates absolute dispersion. Complete
        spatial randomness takes the value of 0. See the ``esda``
        `documentation <https://pysal.org/esda/generated/esda.Moran.html#esda.Moran>`_
        for in-depth descriptions and tutorials.

        Parameters
        ----------
        pp_name : str
            The name of the point pattern in question.
        permutations : int
            The number of permutations to perform. Default is ``999``.
        graph : bool
            Perform the Moran calculation on the graph `W` object
            (``True``). Default is ``False``, which performs the
            Moran calculation on the network `W` object.

        Returns
        -------
        moran : esda.Moran
            A Moran's *I* statistic object results.
        y : list
            The y-axis (counts).

        Examples
        --------

        Create a network instance.

        >>> import spaghetti
        >>> from libpysal import examples
        >>> ntw = spaghetti.Network(in_data=examples.get_path("streets.shp"))

        Snap observation points onto the network.

        >>> crimes = "crimes"
        >>> in_data = examples.get_path(crimes+".shp")
        >>> ntw.snapobservations(in_data, crimes, attribute=True)

        Compute a Moran's :math:`I` from crime observations.

        >>> moran_res, _ = ntw.Moran(crimes)
        >>> round(moran_res.I, 6)
        0.005193

        Notes
        -----

        See :cite:`moran:_cliff81` and :cite:`esda:_2019` for more details.

        """

        # set proper weights attribute
        w = self.w_graph if graph else self.w_network

        # Compute the counts
        pointpat = self.pointpatterns[pp_name]
        counts = self.count_per_link(pointpat.obs_to_arc, graph=graph)

        # Build the y vector
        y = [counts[i] if i in counts else 0.0 for i in w.neighbors]

        # Moran's I
        moran = esda.moran.Moran(y, w, permutations=permutations)

        return moran, y

    def savenetwork(self, filename):
        """Save a network to disk as a binary file.

        Parameters
        ----------
        filename : str
            The filename where the network should be saved. This should
            be a full path or it will be saved in the current directory.

        Examples
        --------

        Create a network instance.

        >>> import spaghetti
        >>> from libpysal import examples
        >>> ntw = spaghetti.Network(examples.get_path("streets.shp"))

        Save out the network instance.

        >>> ntw.savenetwork("mynetwork.pkl")

        """

        with _open(filename, "wb") as networkout:
            pickle.dump(self, networkout, protocol=2)

    @staticmethod
    def loadnetwork(filename):
        """Load a network from a binary file saved on disk.

        Parameters
        ----------
        filename : str
            The filename where the network is saved.

        Returns
        -------
        self : spaghetti.Network
            A pre-computed ``spaghetti`` network object.

        """

        with _open(filename, "rb") as networkin:
            self = pickle.load(networkin)

        return self


def extract_component(net, component_id, weightings=None):
    """Extract a single component from a network object.

    Parameters
    ----------
    net : spaghetti.Network
        Full network object.
    component_id : int
        The ID of the desired network component.
    weightings : {dict, bool}
        See the ``weightings`` keyword argument in ``spaghetti.Network``.

    Returns
    -------
    cnet : spaghetti.Network
        The pruned network containing the component specified in
        ``component_id``.

    Notes
    -----

    Point patterns are not reassigned when extracting a component. Therefore,
    component extraction should be performed prior to snapping any point
    sets onto the network. Also, if the ``spaghetti.Network`` object
    has ``distance_matrix`` or ``network_trees`` attributes, they are
    deleted and must be computed again on the single component.

    Examples
    --------

    Instantiate a network object.

    >>> from libpysal import examples
    >>> import spaghetti
    >>> snow_net = examples.get_path("Soho_Network.shp")
    >>> ntw = spaghetti.Network(
    ...     in_data=snow_net,
    ...     extractgraph=False,
    ...     weights_kws=dict(silence_warnings=True)
    ... )

    The network is not fully connected.

    >>> ntw.network_fully_connected
    False

    Examine the number of network components.

    >>> ntw.network_n_components
    45

    Extract the longest component.

    >>> longest = spaghetti.extract_component(ntw, ntw.network_longest_component)
    >>> longest.network_n_components
    1
    >>> longest.network_component_lengths
    {0: 13508.169276875526}

    """

    def _reassign(attr, cid):
        """Helper for reassigning attributes."""

        # set for each attribute(s)
        if attr == "_fully_connected":
            _val = [True for objt in obj_type]
            attr = [objt + attr for objt in obj_type]
        elif attr == "_n_components":
            _val = [1 for objt in obj_type]
            attr = [objt + attr for objt in obj_type]
        elif attr in ["_longest_component", "_largest_component"]:
            _val = [cid for objt in obj_type]
            attr = [objt + attr for objt in obj_type]
        elif attr == "vertex_list":
            # reassigns vertex list + network, graph component vertices
            supp = [objt + "_component_vertices" for objt in obj_type]
            _val = [getattr(cnet, supp[0])[cid]]
            _val += [{cid: getattr(cnet, s)[cid]} for s in supp]
            attr = [attr] + supp
        elif attr == "vertex_coords":
            # reassigns both vertex_coords and vertices
            supp = getattr(cnet, "vertex_list")
            _val = [{k: v for k, v in getattr(cnet, attr).items() if k in supp}]
            _val += [{v: k for k, v in _val[0].items()}]
            attr = [attr, "vertices"]
        elif attr == "_component_vertex_count":
            # reassigns both network and graph _component_vertex_count
            supp = len(getattr(cnet, "vertex_list"))
            _val = [{cid: supp} for objt in obj_type]
            attr = [objt + attr for objt in obj_type]
        elif attr == "adjacencylist":
            supp_adj = copy.deepcopy(list(getattr(cnet, attr).keys()))
            supp_vtx = getattr(cnet, "vertex_list")
            supp_rmv = [v for v in supp_adj if v not in supp_vtx]
            [getattr(cnet, attr).pop(s) for s in supp_rmv]
            return
        elif attr == "_component_is_ring":
            # reassigns both network and graph _component_is_ring
            supp = [getattr(cnet, objt + attr) for objt in obj_type]
            _val = [{cid: s[cid]} for s in supp]
            attr = [objt + attr for objt in obj_type]
        elif attr == "non_articulation_points":
            supp_vtx = getattr(cnet, "vertex_list")
            _val = [[s for s in getattr(cnet, attr) if s in supp_vtx]]
            attr = [attr]
        elif attr == "_component2":
            # reassigns both network and graph _component2 attributes
            supp = [_n + "_component2" + _a]
            if hasgraph:
                supp += [_g + "_component2" + _e]
            _val = [{cid: getattr(cnet, s)[cid]} for s in supp]
            attr = supp
        elif attr == "arcs":
            # reassigns both arcs and edges
            c2 = "_component2"
            supp = [_n + c2 + _a]
            if hasgraph:
                supp += [_g + c2 + _e]
            _val = [getattr(cnet, s)[cid] for s in supp]
            attr = [attr]
            if hasgraph:
                attr += ["edges"]
        elif attr == "_component_labels":
            # reassigns both network and graph _component_labels
            supp = [len(getattr(cnet, o + "s")) for o in obj]
            _val = [numpy.array([cid] * s) for s in supp]
            attr = [objt + attr for objt in obj_type]
        elif attr == "_component_lengths":
            # reassigns both network and graph _component_lengths
            supp = [objt + attr for objt in obj_type]
            _val = [{cid: getattr(cnet, s)[cid]} for s in supp]
            attr = supp
        elif attr == "_lengths":
            # reassigns both arc and edge _lengths
            supp_name = [o + attr for o in obj]
            supp_lens = [getattr(cnet, s) for s in supp_name]
            supp_link = [getattr(cnet, o + "s") for o in obj]
            supp_ll = list(zip(supp_lens, supp_link))
            _val = [{k: v for k, v in l1.items() if k in l2} for l1, l2 in supp_ll]
            attr = supp_name

        # reassign attributes
        for a, av in zip(attr, _val):
            setattr(cnet, a, av)

    # provide warning (for now) if the network contains a point pattern
    if getattr(net, "pointpatterns"):
        msg = (
            "There is a least one point pattern associated with the network."
            " Component extraction should be performed prior to snapping"
            " point patterns to the network object; failing to do so may"
            " lead to unexpected results."
        )
        warnings.warn(msg, stacklevel=2)
    # provide warning (for now) if the network contains a point pattern
    dm, nt = "distance_matrix", "network_trees"
    if hasattr(net, dm) or hasattr(net, nt):
        msg = (
            f"Either one or both ({dm}, {nt}) attributes"
            " are present and will be deleted. These must be"
            " recalculated following component extraction."
        )
        warnings.warn(msg, stacklevel=2)
        for attr in [dm, nt]:
            if hasattr(net, attr):
                delattr(net, attr)

    # make initial copy of the network
    cnet = copy.deepcopy(net)

    # set labels
    _n, _a, _g, _e = "network", "arc", "graph", "edge"
    obj_type = [_n]
    obj = [_a]
    hasgraph = False
    if hasattr(cnet, "w_graph"):
        obj_type += [_g]
        obj += [_e]
        hasgraph = True

    # attributes to reassign
    update_attributes = [
        "_fully_connected",
        "_n_components",
        "_longest_component",
        "_largest_component",
        "vertex_list",
        "vertex_coords",
        "_component_vertex_count",
        "adjacencylist",
        "_component_is_ring",
        "_component2",
        "arcs",
        "_component_lengths",
        "_lengths",
        "_component_labels",
    ]
    if hasgraph:
        update_attributes.append("non_articulation_points")

    # reassign attributes
    for attribute in update_attributes:
        _reassign(attribute, component_id)

    # recreate spatial weights
    cnet.w_network = cnet.contiguityweights(graph=False, weightings=weightings)
    if hasgraph:
        cnet.w_graph = cnet.contiguityweights(graph=True, weightings=weightings)

    return cnet


def spanning_tree(net, method="sort", maximum=False, silence_warnings=True):
    """Extract a minimum or maximum spanning tree from a network.

    Parameters
    ----------
    net : spaghetti.Network
        Instance of a network object.
    method : str
        Method for determining spanning tree. Currently, the only
        supported method is 'sort', which sorts the network arcs
        by length prior to building intermediary networks and checking
        for cycles within the tree/subtrees. Future methods may
        include linear programming approachs, etc.
    maximum : bool
        When ``True`` a maximum spanning tree is created. When ``False``
        a minimum spanning tree is created. Default is ``False``.
    silence_warnings : bool
        Warn if there is more than one connected component. Default is
        ``False`` due to the nature of constructing a minimum
        spanning tree.

    Returns
    -------
    net : spaghetti.Network
        Pruned instance of the network object.

    Notes
    -----

    For in-depth background and details see
    :cite:`GrahamHell_1985`,
    :cite:`AhujaRavindraK`, and
    :cite:`Okabe2012`.

    See also
    --------

    networkx.algorithms.tree.mst
    scipy.sparse.csgraph.minimum_spanning_tree

    Examples
    --------

    Create a network instance.

    >>> from libpysal import cg
    >>> import spaghetti
    >>> p00 = cg.Point((0,0))
    >>> lines = [cg.Chain([p00, cg.Point((0,3)), cg.Point((4,0)), p00])]
    >>> ntw = spaghetti.Network(in_data=lines)

    Extract the minimum spanning tree.

    >>> minst_net = spaghetti.spanning_tree(ntw)
    >>> min_len = sum(minst_net.arc_lengths.values())
    >>> min_len
    7.0

    Extract the maximum spanning tree.

    >>> maxst_net = spaghetti.spanning_tree(ntw, maximum=True)
    >>> max_len = sum(maxst_net.arc_lengths.values())
    >>> max_len
    9.0

    >>> max_len > min_len
    True

    """

    # (un)silence warning
    weights_kws = {"silence_warnings": silence_warnings}
    # do not extract graph object while testing for cycles
    net_kws = {"extractgraph": False, "weights_kws": weights_kws}

    # if the network has no cycles, it is already a spanning tree
    if util.network_has_cycle(net.adjacencylist):
        if method.lower() == "sort":
            spanning_tree = mst_weighted_sort(net, maximum, net_kws)
        else:
            msg = f"'{method}' not a valid method for minimum spanning tree creation."
            raise ValueError(msg)

        # instantiate the spanning tree as a network object
        net = Network(in_data=spanning_tree, weights_kws=weights_kws)

    return net


def mst_weighted_sort(net, maximum, net_kws):
    """Extract a minimum or maximum spanning tree from a network used
    the length-weighted sort method.

    Parameters
    ----------
    net : spaghetti.Network
        See ``spanning_tree()``.
    maximum : bool
        See ``spanning_tree()``.
    net_kws : dict
        Keywords arguments for instaniating a ``spaghetti.Network``.

    Returns
    -------
    spanning_tree : list
        All networks arcs that are members of the spanning tree.

    Notes
    -----

    This function is based on the method found in Chapter 3
    Section 4.3 of :cite:`Okabe2012`.

    """

    # network arcs dictionary sorted by arc length
    sort_kws = {"key": net.arc_lengths.get, "reverse": maximum}
    sorted_lengths = sorted(net.arc_lengths, **sort_kws)

    # the spanning tree is initially empty
    spanning_tree = []

    # iterate over each lengths of network arc
    while sorted_lengths:
        _arc = sorted_lengths.pop(0)
        # make a spatial representation of an arc
        chain_rep = util.chain_constr(net.vertex_coords, [_arc])
        # current set of network arcs as libpysal.cg.Chain
        _chains = spanning_tree + chain_rep
        # current network iteration
        _ntw = Network(in_data=_chains, **net_kws)
        # determine if the network contains a cycle
        if not util.network_has_cycle(_ntw.adjacencylist):
            # If no cycle is present, add the arc to the spanning tree
            spanning_tree.extend(chain_rep)

    return spanning_tree


@requires("geopandas", "shapely")
def element_as_gdf(
    net,
    vertices=False,
    arcs=False,
    pp_name=None,
    snapped=False,
    routes=None,
    id_col="id",
    geom_col=None,
):
    """Return a ``geopandas.GeoDataFrame`` of network elements. This can be
    (a) the vertices of a network; (b) the arcs of a network; (c) both the
    vertices and arcs of the network; (d) the raw point pattern associated
    with the network; (e) the snapped point pattern of (d); or (f) the
    shortest path routes between point observations.

    Parameters
    ----------
    net : spaghetti.Network
        A `spaghetti` network object.
    vertices : bool
        Extract the network vertices (``True``). Default is ``False``.
    arcs : bool
        Extract the network arcs (``True``). Default is ``False``.
    pp_name : str
        Name of the ``network.PointPattern`` to extract.
        Default is ``None``.
    snapped : bool
        If extracting a ``network.PointPattern``, set to ``True`` for
        snapped point locations along the network. Default is ``False``.
    routes : dict
        See ``paths`` from ``spaghetti.Network.shortest_paths``.
        Default is ``None``.
    id_col : str
        ``geopandas.GeoDataFrame`` column name for IDs. Default is ``"id"``.
        When extracting routes this creates an (origin, destination) tuple.
    geom_col : str
        Deprecated and will be removed in the minor release.
        ``geopandas.GeoDataFrame`` column name for IDs. Default is ``"id"``.
        When extracting routes this creates an (origin, destination) tuple.

    Raises
    ------
    KeyError
        In order to extract a ``network.PointPattern`` it must already
        be a part of the network object. This exception is raised
        when a ``network.PointPattern`` is being extracted that does
        not exist within the network object.

    Returns
    -------
    points : geopandas.GeoDataFrame
        Network point elements (either vertices or ``network.PointPattern``
        points) as a ``geopandas.GeoDataFrame`` of ``shapely.geometry.Point``
        objects with an ``"id"`` column and ``"geometry""`` column.
        If the network object has a ``network_component_vertices`` attribute,
        then component labels are also added in a column.
    lines : geopandas.GeoDataFrame
        Network arc elements as a ``geopandas.GeoDataFrame`` of
        ``shapely.geometry.LineString`` objects with an ``"id"``
        column and ``"geometry"`` column. If the network object has
        a ``network_component_labels`` attribute, then component labels
        are also added in a column.
    paths : geopandas.GeoDataFrame
        Shortest path routes along network arc elements as a
        ``geopandas.GeoDataFrame`` of ``shapely.geometry.LineString``
        objects with an ``"id"`` (see ``spaghetti.Network.shortest_paths()``)
        column and ``"geometry"`` column.

    Notes
    -----

    When both network vertices and arcs are desired, the variable
    declaration must be in the order: <vertices>, <arcs>.
    This function requires ``geopandas``.

    See also
    --------

    geopandas.GeoDataFrame

    Examples
    --------

    Instantiate a network object.

    >>> import spaghetti
    >>> from libpysal import examples
    >>> ntw = spaghetti.Network(examples.get_path("streets.shp"))

    Extract the network elements (vertices and arcs) as
    ``geopandas.GeoDataFrame`` objects.

    >>> vertices_df, arcs_df = spaghetti.element_as_gdf(
    ...     ntw, vertices=True, arcs=True
    ... )

    Examine the first vertex. It is a member of the component labeled ``0``.

    >>> vertices_df.loc[0]
    id                                            0
    geometry      POINT (728368.04762 877125.89535)
    comp_label                                    0
    Name: 0, dtype: object

    Calculate the total length of the network.

    >>> arcs_df.geometry.length.sum()
    104414.09200823458

    """

    # see GH#722
    if geom_col:
        dep_msg = (
            "The ``geom_col`` keyword argument is deprecated and will "
            "be dropped in the next minor release of pysal/spaghetti (1.8.0) "
            "in favor of the default 'geometry' name. Users can rename "
            "the geometry column following processing, if desired."
        )
        warnings.warn(dep_msg, FutureWarning, stacklevel=2)

    # shortest path routes between observations
    if routes:
        paths = util._routes_as_gdf(routes, id_col)
<<<<<<< HEAD
        # see GH#722
        if geom_col:
            paths.rename_geometry(geom_col, inplace=True)
=======
>>>>>>> b1feadd4
        return paths

    # need vertices place holder to create network segment LineStrings
    # even if only network edges are desired.
    vertices_for_arcs = False
    if arcs and not vertices:
        vertices_for_arcs = True

    # vertices/nodes/points
    if vertices or vertices_for_arcs or pp_name:
        points = util._points_as_gdf(
            net,
            vertices,
            vertices_for_arcs,
            pp_name,
            snapped,
            id_col=id_col,
        )

        # return points geodataframe if arcs not specified or
        # if extracting `PointPattern` points
        if not arcs or pp_name:
            # see GH#722
            if geom_col:
                points.rename_geometry(geom_col, inplace=True)
            return points

    # arcs
    arcs = util._arcs_as_gdf(net, points, id_col=id_col)

    if vertices_for_arcs:
        # see GH#722
        if geom_col:
            arcs.rename_geometry(geom_col, inplace=True)
        return arcs

    else:
        # see GH#722
        if geom_col:
            points.rename_geometry(geom_col, inplace=True)
            arcs.rename_geometry(geom_col, inplace=True)
        return points, arcs


def regular_lattice(bounds, nh, nv=None, exterior=False):
    """Generate a regular lattice of line segments (``libpysal.cg.Chain``
    `objects <https://pysal.org/libpysal/generated/libpysal.cg.Chain.html>`_).

    Parameters
    ----------
    bounds : {tuple, list}
        Area bounds in the form - <minx,miny,maxx,maxy>.
    nh : int
        The number of internal horizontal lines of the lattice.
    nv : int
        The number of internal vertical lines of the lattice. Defaults to
        ``nh`` if left as None.
    exterior : bool
        Flag for including the outer bounding box segments. Default is False.

    Returns
    -------
    lattice : list
        The ``libpysal.cg.Chain`` objects forming a regular lattice.

    Notes
    -----

    The ``nh`` and ``nv`` parameters do not include the external
    line segments. For example, setting ``nh=3, nv=2, exterior=True``
    will result in 5 horizontal line sets and 4 vertical line sets.

    Examples
    --------

    Create a 5x5 regular lattice with an exterior

    >>> import spaghetti
    >>> lattice = spaghetti.regular_lattice((0,0,4,4), 3, exterior=True)
    >>> lattice[0].vertices
    [(0.0, 0.0), (1.0, 0.0)]

    Create a 5x5 regular lattice without an exterior

    >>> lattice = spaghetti.regular_lattice((0,0,5,5), 3, exterior=False)
    >>> lattice[-1].vertices
    [(3.75, 3.75), (3.75, 5.0)]

    Create a 7x9 regular lattice with an exterior from the
    bounds of ``streets.shp``.

    >>> path = libpysal.examples.get_path("streets.shp")
    >>> shp = libpysal.io.open(path)
    >>> lattice = spaghetti.regular_lattice(shp.bbox, 5, nv=7, exterior=True)
    >>> lattice[0].vertices
    [(723414.3683108028, 875929.0396895551), (724286.1381211297, 875929.0396895551)]

    """

    # check for bounds validity
    if len(bounds) != 4:
        err_msg = (
            f"The 'bounds' parameter is {len(bounds)} elements "
            "but should be exactly 4 - <minx,miny,maxx,maxy>."
        )
        raise RuntimeError(err_msg)

    # check for bounds validity
    if not nv:
        nv = nh
    try:
        nh, nv = int(nh), int(nv)
    except TypeError as err:
        err_msg = (
            f"The 'nh' and 'nv' parameters ({type(nh)}, {type(nv)}) "
            "could not be converted to integers."
        )
        raise TypeError(err_msg) from err

    # bounding box line lengths
    len_h, len_v = bounds[2] - bounds[0], bounds[3] - bounds[1]

    # horizontal and vertical increments
    incr_h, incr_v = len_h / float(nh + 1), len_v / float(nv + 1)

    # define the horizontal and vertical space
    space_h = [incr_h * slot for slot in range(nv + 2)]
    space_v = [incr_v * slot for slot in range(nh + 2)]

    # create vertical and horizontal lines
    lines_h = util.build_chains(space_h, space_v, exterior, bounds)
    lines_v = util.build_chains(space_h, space_v, exterior, bounds, h=False)

    # combine into one list
    lattice = lines_h + lines_v

    return lattice


class PointPattern:
    """A stub point pattern class used to store a point pattern.

    Note from the original author of ``pysal.network``:
    This class is monkey patched with network specific attributes when the
    points are snapped to a network. In the future this class may be
    replaced with a generic point pattern class.

    Parameters
    ----------
    in_data : {str, list, tuple, libpysal.cg.Point, geopandas.GeoDataFrame}
        The input geographic data. Either (1) a path to a shapefile
        (str); (2) an iterable containing ``libpysal.cg.Point``
        objects; (3) a single ``libpysal.cg.Point``; or
        (4) a ``geopandas.GeoDataFrame``.
    idvariable : str
        Field in the shapefile to use as an ID variable.
    attribute :  bool
        A flag to indicate whether all attributes are tagged to this
        class (``True``) or excluded (``False``). Default is ``False``.

    Attributes
    ----------
    points : dict
        Keys are the point IDs (int). Values are the :math:`(x,y)`
        coordinates (tuple).
    npoints : int
        The number of points.
    obs_to_arc : dict
        Keys are arc IDs (tuple). Values are snapped point information
        (``dict``).  Within the snapped point information (``dict``)
        keys are observation IDs (``int``), and values are snapped
        coordinates.
    obs_to_vertex : list
       List of incident network vertices to snapped observation points
       converted from a ``default_dict``. Originally in the form of
       paired left/right nearest network vertices {netvtx1: obs_id1,
       netvtx2: obs_id1, netvtx1: obs_id2... netvtx1: obs_idn}, then
       simplified to a list in the form
       [netvtx1, netvtx2, netvtx1, netvtx2, ...].
    dist_to_vertex : dict
        Keys are observations IDs (``int``). Values are distance lookup
        (``dict``). Within distance lookup (``dict``) keys are the two
        incident vertices of the arc and values are distance to each of
        those arcs.
    snapped_coordinates : dict
        Keys are the point IDs (int). Values are the snapped :math:`(x,y)`
        coordinates (tuple).
    snap_dist : bool
            Flag as ``True`` to include the distance from the original
            location to the snapped location along the network. Default
            is ``False``.

    """

    def __init__(self, in_data=None, idvariable=None, attribute=False):
        # initialize points dictionary and counter
        self.points = {}
        self.npoints = 0

        # determine input point data type
        in_dtype = str(type(in_data)).split("'")[1]
        # flag for points from a shapefile
        from_shp = False
        # flag for points as libpysal.cg.Point objects
        is_libpysal_points = False
        supported_iterables = ["list", "tuple"]
        # type error message
        msg = "'{}' not supported for point pattern instantiation."

        # set appropriate geometries
        if in_dtype == "str":
            from_shp = True
        elif in_dtype in supported_iterables:
            dtype = str(type(in_data[0])).split("'")[1]
            if dtype == "libpysal.cg.shapes.Point":
                is_libpysal_points = True
            else:
                raise TypeError(msg.format(dtype))
        elif in_dtype == "libpysal.cg.shapes.Point":
            in_data = [in_data]
            is_libpysal_points = True
        elif in_dtype == "geopandas.geodataframe.GeoDataFrame":
            from_shp = False
        else:
            raise TypeError(msg.format(str(in_dtype)))

        # either set native point ID from dataset or create new IDs
        if idvariable and not is_libpysal_points:
            ids = weights.util.get_ids(in_data, idvariable)
        else:
            ids = None

        # extract the point geometries
        if not is_libpysal_points:
            if from_shp:
                pts = _open(in_data)
            else:
                pts_objs = list(in_data.geometry)
                pts = [cg.shapes.Point((p.x, p.y)) for p in pts_objs]
        else:
            pts = in_data

        # fetch attributes if requested
        if attribute and not is_libpysal_points:
            # open the database file if data is from shapefile
            if from_shp:
                dbname = os.path.splitext(in_data)[0] + ".dbf"
                db = _open(dbname)

            # if data is from a GeoDataFrame, drop the geometry column
            # and declare attribute values as a list of lists
            else:
                db = in_data.drop(in_data.geometry.name, axis=1).values.tolist()
                db = [[d] for d in db]
        else:
            db = None

        # iterate over all points
        for i, pt in enumerate(pts):
            # IDs, attributes
            if ids and db is not None:
                self.points[ids[i]] = {"coordinates": pt, "properties": db[i]}

            # IDs, no attributes
            elif ids and db is None:
                self.points[ids[i]] = {"coordinates": pt, "properties": None}

            # no IDs, attributes
            elif not ids and db is not None:
                self.points[i] = {"coordinates": pt, "properties": db[i]}

            # no IDs, no attributes
            else:
                self.points[i] = {"coordinates": pt, "properties": None}

        # close the shapefile and database file
        # if the input data is a .shp
        if from_shp:
            pts.close()
            if db:
                db.close()

        # record number of points
        self.npoints = len(self.points.keys())


class SimulatedPointPattern:
    """Note from the original author of ``pysal.network``:
    Struct style class to mirror the ``PointPattern`` class.
    If the ``PointPattern`` class has methods, it might make
    sense to make this a child of that class. This class is not intended
    to be used by the external user.

    Attributes
    ----------
    npoints : int
        The number of points.
    obs_to_arc : dict
        Keys are arc IDs (tuple). Values are snapped point information
        (dict).  Within the snapped point information (dict)
        keys are observation IDs (int), and values are snapped
        coordinates.
    obs_to_vertex : list
       List of incident network vertices to snapped observation points
       converted from a default_dict. Originally in the form of
       paired left/right nearest network vertices {netvtx1: obs_id1,
       netvtx2: obs_id1, netvtx1: obs_id2... netvtx1: obs_idn}, then
       simplified to a list in the form
       [netvtx1, netvtx2, netvtx1, netvtx2, ...].
    dist_to_vertex : dict
        Keys are observations IDs (int). Values are distance lookup
        (dict). Within distance lookup (dict) keys are the two
        incident vertices of the arc and values are distance to each of
        those arcs.
    snapped_coordinates : dict
        Keys are the point IDs (int). Values are the snapped :math:`(x,y)`
        coordinates (tuple).
    snap_dist : bool
            Flag as ``True`` to include the distance from the original
            location to the snapped location along the network. Default
            is ``False``.

    """

    def __init__(self):
        # duplicate post-snapping PointPattern class structure
        self.npoints = 0
        self.obs_to_arc = {}
        self.obs_to_vertex = defaultdict(list)
        self.dist_to_vertex = {}
        self.snapped_coordinates = {}<|MERGE_RESOLUTION|>--- conflicted
+++ resolved
@@ -3156,12 +3156,9 @@
     # shortest path routes between observations
     if routes:
         paths = util._routes_as_gdf(routes, id_col)
-<<<<<<< HEAD
         # see GH#722
         if geom_col:
             paths.rename_geometry(geom_col, inplace=True)
-=======
->>>>>>> b1feadd4
         return paths
 
     # need vertices place holder to create network segment LineStrings
