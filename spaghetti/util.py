from warnings import warn

import numpy
from libpysal import cg
from libpysal.common import requires
from rtree import Rtree

try:
    import geopandas
    import pandas
    import shapely
    from shapely.geometry import LineString
except ImportError:
    warn(
        "geopandas/shapely not available. Some functionality will be disabled.",
        UserWarning,
        stacklevel=1,
    )


def compute_length(v0, v1):
    """Compute the euclidean distance between two points.

    Parameters
    ----------
    v0 : tuple
        Coordinate sequence in the form x,y.
    vq : tuple
        Coordinate sequence in the form x,y.

    Returns
    -------
    euc_dist : float
        Euclidean distance.

    Examples
    --------

    >>> import spaghetti
    >>> point1, point2 = (0,0), (1,1)
    >>> spaghetti.util.compute_length(point1, point2)
    1.4142135623730951

    """

    euc_dist = cg.standalone.get_points_dist(v0, v1)

    return euc_dist


def get_neighbor_distances(ntw, v0, link):
    """Get distances to the nearest vertex neighbors along
    connecting arcs.

    Parameters
    ----------
    ntw : spaghetti.Network
        A spaghetti network object.
    v0 : int
        The vertex ID.
    link : dict
        The key is a tuple (start vertex, end vertex); value is ``float``.
        Cost per arc to travel, e.g. distance.

    Returns
    -------
    neighbors : dict
       The key is an integer (vertex ID); value is ``float`` (distance).

    Examples
    --------

    >>> import spaghetti
    >>> from libpysal import examples
    >>> ntw = spaghetti.Network(examples.get_path("streets.shp"))
    >>> neighs = spaghetti.util.get_neighbor_distances(ntw, 0, ntw.arc_lengths)
    >>> numpy.round(neighs[1], 10)
    102.6235345344

    """

    # fetch links associated with vertices
    arcs = ntw.enum_links_vertex(v0)

    # create neighbor distance lookup
    neighbors = {}

    # iterate over each associated link
    for arc in arcs:
        # set distance from vertex1 to vertex2 (link length)
        if arc[0] != v0:
            neighbors[arc[0]] = link[arc]
        else:
            neighbors[arc[1]] = link[arc]

    return neighbors


def generatetree(pred):
    """Rebuild the shortest path from root origin to destination.

    Parameters
    ----------
    pred : list
        List of preceding vertices for route traversal.

    Returns
    -------
    tree : dict
        The key is the root origin; value is the root origin to destination.

    Examples
    --------

    >>> import spaghetti
    >>> from libpysal import examples
    >>> ntw = spaghetti.Network(examples.get_path("streets.shp"))
    >>> distance, pred = spaghetti.util.dijkstra(ntw, 0)
    >>> tree = spaghetti.util.generatetree(pred)
    >>> tree[3]
    [23, 22, 20, 19, 170, 2, 0]

    """

    # instantiate tree lookup
    tree = {}

    # iterate over the list of predecessor vertices
    for i, p in enumerate(pred):
        # if the route begins/ends with itself set the
        # root vertex and continue to next iteration
        if p == -1:
            # tree keyed by root vertex with root vertex as path
            tree[i] = [i]
            continue

        # set the initial vertex `p` as `idx`
        idx = p
        # and add it as the first vertex in the path
        path = [idx]

        # iterate through the path until back to home vertex
        while idx >= 0:
            # set the next vertex on the path
            next_vertex = pred[idx]
            # and redeclare the current `idx`
            idx = next_vertex

            # add the vertex to path while not at home vertex
            if idx >= 0:
                path.append(next_vertex)

        # tree keyed by root vertex with network vertices as path
        tree[i] = path

    return tree


def dijkstra(ntw, v0, initial_dist=numpy.inf):
    """Compute the shortest path between a start vertex and
    all other vertices in an origin-destination matrix.

    Parameters
    ----------
    ntw :  spaghetti.Network
        A spaghetti network object.
    v0 : int
        Start vertex ID.
    initial_dist : float
        Integer break point to stop iteration and return n neighbors.
        Default is ``numpy.inf``.

    Returns
    -------
    distance : list
        List of distances from vertex to all other vertices.
    pred : list
        List of preceeding vertices for traversal route.

    Notes
    -----

    Based on :cite:`Dijkstra1959a`.

    Examples
    --------

    >>> import spaghetti
    >>> from libpysal import examples
    >>> ntw = spaghetti.Network(examples.get_path("streets.shp"))
    >>> distance, pred = spaghetti.util.dijkstra(ntw, 0)
    >>> round(distance[196], 4)
    5505.6682
    >>> pred[196]
    133

    """

    # cost per arc to travel, e.g. distance
    cost = ntw.arc_lengths

    # initialize travel costs as `inf` for all distances
    distance = [initial_dist for x in ntw.vertex_list]

    # label distance to self as 0
    distance[ntw.vertex_list.index(v0)] = 0

    # instantiate set of unvisited vertices
    unvisited = {v0}

    # initially label as predecessor vertices with -1 as path
    pred = [-1 for x in ntw.vertex_list]

    # iterate over `unvisited` until all vertices have been visited
    while len(unvisited) > 0:
        # get vertex with the lowest value from distance
        dist = initial_dist

        for vertex in unvisited:
            if distance[vertex] < dist:
                dist = distance[vertex]
                current = vertex

        # remove that vertex from the set
        unvisited.remove(current)

        # get the neighbors (and costs) to the current vertex
        neighbors = get_neighbor_distances(ntw, current, cost)

        # iterate over neighbors to find least cost along path
        for v1, indiv_cost in neighbors.items():
            # if the labeled cost is greater than
            # the currently calculated cost
            if distance[v1] > distance[current] + indiv_cost:
                # relabel to the currently calculated cost
                distance[v1] = distance[current] + indiv_cost

                # set the current vertex as a predecessor on the path
                pred[v1] = current

                # add the neighbor vertex to `unvisted`
                unvisited.add(v1)

    # cast preceding vertices list as an array of integers
    pred = numpy.array(pred, dtype=int)

    return distance, pred


def dijkstra_mp(ntw_vertex):
    """Compute the shortest path between a start vertex and all other
    vertices in the matrix utilizing multiple cores upon request.

    Parameters
    ----------
    ntw_vertex : tuple
        Tuple of arguments to pass into ``dijkstra()`` as
        (1) ``ntw`` - ``spaghetti.Network object``;
        (2) ``vertex`` - int (start node ID)

    Returns
    -------
    distance : list
        List of distances from vertex to all other vertices.
    pred : list
        List of preceeding vertices for traversal route.

    Notes
    -----

    Based on :cite:`Dijkstra1959a`.

    Examples
    --------

    >>> import spaghetti
    >>> from libpysal import examples
    >>> ntw = spaghetti.Network(examples.get_path("streets.shp"))
    >>> distance, pred = spaghetti.util.dijkstra_mp((ntw, 0))
    >>> round(distance[196], 4)
    5505.6682
    >>> pred[196]
    133

    """

    # unpack network object and source vertex
    ntw, vertex = ntw_vertex

    # calculate shortest path distances and predecessor vertices
    distance, pred = dijkstra(ntw, vertex)

    return distance, pred


def squared_distance_point_link(point, link):
    """Find the squared distance between a point and a link.

    Parameters
    ----------
    point : tuple
        Point coordinates (x,y).
    link : list
        List of 2 point coordinate tuples [(x0, y0), (x1, y1)].

    Returns
    -------
    sqd : float
        The distance squared between the point and edge.
    nearp : numpy.ndarray
        An array of (xb, yb); the nearest point on the edge.

    Examples
    --------

    >>> import spaghetti
    >>> point, link = (1,1), ((0,0), (2,0))
    >>> spaghetti.util.squared_distance_point_link(point, link)
    (1.0, array([1., 0.]))

    """

    # cast vertices comprising the network link as an array
    p0, p1 = (numpy.array(p) for p in link)

    # cast the observation point as an array
    p = numpy.array(point)

    # subtract point 0 coords from point 1
    v = p1 - p0
    # subtract point 0 coords from the observation coords
    w = p - p0

    # if the point 0 vertex is the closest point along the link
    c1 = numpy.dot(w, v)
    if c1 <= 0.0:
        sqd = numpy.dot(w.T, w)
        nearp = p0

        return sqd, nearp

    # if the point 1 vertex is the closest point along the link
    c2 = numpy.dot(v, v)
    if c2 <= c1:
        dp1 = p - p1
        sqd = numpy.dot(dp1.T, dp1)
        nearp = p1

        return sqd, nearp

    # otherwise the closest point along the link lies between p0 and p1
    b = c1 / c2
    bv = numpy.dot(b, v)
    pb = p0 + bv
    d2 = p - pb
    sqd = numpy.dot(d2, d2)
    nearp = pb

    return sqd, nearp


def snap_points_to_links(points, links):
    """Place points onto closest link in a set of links (arc/edges).

    Parameters
    ----------
    points : dict
        Point ID as key and (x,y) coordinate as value.
    links : list
        Elements are of type ``libpysal.cg.shapes.Chain``
        ** Note ** each element is a link represented as a chain with
        *one head and one tail vertex* in other words one link only.

    Returns
    -------
    point2link : dict
        Key [point ID (see points in arguments)]; value [a 2-tuple
        ((head, tail), point) where (head, tail) is the target link,
        and point is the snapped location on the link.

    Examples
    --------

    >>> import spaghetti
    >>> from libpysal.cg.shapes import Point, Chain
    >>> points = {0: Point((1,1))}
    >>> link = [Chain([Point((0,0)), Point((2,0))])]
    >>> spaghetti.util.snap_points_to_links(points, link)
    {0: ([(0.0, 0.0), (2.0, 0.0)], array([1., 0.]))}

    """

    # instantiate an rtree
    rtree = Rtree()
    # set the smallest possible float epsilon on machine
    SMALL = numpy.finfo(float).eps

    # initialize network vertex to link lookup
    vertex_2_link = {}

    # iterate over network links
    for i, link in enumerate(links):
        # extract network link (x,y) vertex coordinates
        head, tail = link.vertices
        x0, y0 = head
        x1, y1 = tail

        if (x0, y0) not in vertex_2_link:
            vertex_2_link[(x0, y0)] = []

        if (x1, y1) not in vertex_2_link:
            vertex_2_link[(x1, y1)] = []

        vertex_2_link[(x0, y0)].append(link)
        vertex_2_link[(x1, y1)].append(link)

        # minimally increase the bounding box exterior
        bx0, by0, bx1, by1 = link.bounding_box
        bx0 -= SMALL
        by0 -= SMALL
        bx1 += SMALL
        by1 += SMALL

        # insert the network link and its associated
        # rectangle into the rtree
        rtree.insert(i, (bx0, by0, bx1, by1), obj=link)

    # build a KDtree on link vertices
    kdtree = cg.KDTree(list(vertex_2_link.keys()))

    point2link = {}

    for pt_idx, point in points.items():
        # first, find nearest neighbor link vertices for the point
        dmin, vertex = kdtree.query(point, k=1)
        vertex = tuple(kdtree.data[vertex])
        closest = vertex_2_link[vertex][0].vertices

        # Use this link as the candidate closest link:  closest
        # Use the distance as the distance to beat:     dmin
        point2link[pt_idx] = (closest, numpy.array(vertex))
        x0 = point[0] - dmin
        y0 = point[1] - dmin
        x1 = point[0] + dmin
        y1 = point[1] + dmin

        # Find all links with bounding boxes that intersect
        # a query rectangle centered on the point with sides
        # of length dmin * dmin
        rtree_lookup = rtree.intersection([x0, y0, x1, y1], objects=True)
        candidates = [cand.object.vertices for cand in rtree_lookup]

        # Sorting the candidate ensures reproducible results from OS to OS.
        # See:
        #   https://github.com/pysal/spaghetti/pull/595
        #   https://github.com/pysal/spaghetti/issues/598
        #   https://github.com/pysal/spaghetti/pull/599
        candidates.sort(reverse=True)
        dmin += SMALL
        dmin2 = dmin * dmin

        # of the candidate arcs, find the nearest to the query point
        for candidate in candidates:
            dist2cand, nearp = squared_distance_point_link(point, candidate)
            if dist2cand <= dmin2:
                closest = candidate
                dmin2 = dist2cand
                point2link[pt_idx] = (closest, nearp)

    return point2link


def network_has_cycle(adjacency):
    """Searches for a cycle in the complete network/graph.

    Parameters
    ----------
    adjacency : spaghetti.Network.adjacencylist
        Vertex adjacency relationships.

    Returns
    -------
    network_cycle_found : bool
        ``True`` for a cycle being found in the network/graph,
        otherwise ``False``.

    """

    def tree_has_cycle(_parent, _v):
        """Searches for a cycle in the subtree.

        Parameters
        ----------
        _parent : int
            Root vertex for the subnetwork/graph.
        _v : int
            Current vertex index of in the complete network.

        Returns
        -------
        subtree_cycle_found : bool
            Current recursion found a cycle in the subtree.

        """

        # Set current cycle tag as False
        subtree_cycle_found = False

        # Label the current network vertex as seen
        seen[_v] = True

        # Perform recursion for all adjacent network/graph vertices
        for rv in adjacency[_v]:
            # If vertex already seen, skip it
            if not seen[rv]:
                # Perform recursion down the depth-first search tree
                if tree_has_cycle(_v, rv):
                    subtree_cycle_found = True
                    break

            # If an adjacent vertex has not been seen and it is not the
            # parent of current vertex, then a cycle is present
            elif _parent != rv:
                subtree_cycle_found = True
                break

        return subtree_cycle_found

    # set initial cycle tag as False
    network_cycle_found = False

    # Label all network/graph vertices as not seen
    vids = list(adjacency.keys())
    seen = {vid: False for vid in vids}

    # Perform depth-first search recursion to isolate cycles
    for v in vids:
        # If vertex already seen, skip it; or recurse down the depth-first search tree
        if not seen[v] and tree_has_cycle(-1, v):
            network_cycle_found = True
            break

    return network_cycle_found


def chain_constr(vcoords, arcs):
    """Create the spatial representation of a network arc.

    Parameters
    ----------
    vcoords : dict
        Vertex to coordinate lookup (see ``spaghetti.Network.vertex_coords``).
    arcs : list
        Arcs represented as start and end vertices.

    Returns
    -------
    spatial_reps : list
        Spatial representations of arcs - ``libpysal.cg.Chain`` objects.

    """
    spatial_reps = [_chain_constr(vcoords, vs) for vs in arcs]
    return spatial_reps


def _chain_constr(_vcoords, _vs):
    """Construct a libpysal.cg.Chain object.

    Parameters
    ----------
    _vcoords : {dict, None}
        See ``vcoords`` in ``get_chains()``.
    _vs : tuple
        Start and end vertex IDs of arc.

    Returns
    -------
    libpysal.cg.Chain
        Spatial representation of the arc.

    """

    return cg.Chain([cg.Point(_vcoords[v]) for v in _vs] if _vcoords else _vs)


def build_chains(space_h, space_v, exterior, bounds, h=True):
    """Generate line segments for a lattice.

    Parameters
    ----------
    space_h : list
        Horizontal spacing.
    space_v : list
        Vertical spacing.
    exterior : bool
        Flag for including the outer bounding box segments.
    bounds : list
        Area bounds in the form - <minx,miny,maxx,maxy>.
    h : bool
        Generate horizontal line segments.
        Default is ``True``. ``False`` generates vertical segments.

    Returns
    -------
    chains : list
        All horizontal or vertical line segments in the lattice.

    """

    # Initialize starting and ending indices
    start_h, end_h, start_v, end_v = 0, len(space_h), 0, len(space_v)

    # set inital index track back to 0
    minus_y, minus_x = 0, 0

    if h:  # start track back at 1 for horizontal lines
        minus_x = 1
        if not exterior:  # do not include borders
            start_v += 1
            end_v -= 1

    else:  # start track back at 1 for vertical lines
        minus_y = 1
        if not exterior:  # do not include borders
            start_h += 1
            end_h -= 1

    # Create empty line list and fill
    chains = []

    # for element in the horizontal index
    for plus_h in range(start_h, end_h):
        # for element in the vertical index
        for plus_v in range(start_v, end_v):
            # ignore if a -1 index
            if plus_h - minus_x == -1 or plus_v - minus_y == -1:
                continue
            else:
                # Point 1 (start point + previous slot in
                #          horizontal or vertical space index)
                p1x = bounds[0] + space_h[plus_h - minus_x]
                p1y = bounds[1] + space_v[plus_v - minus_y]
                p1 = cg.Point((p1x, p1y))

                # Point 2 (start point + current slot in
                #          horizontal or vertical space index)
                p2x = bounds[0] + space_h[plus_h]
                p2y = bounds[1] + space_v[plus_v]
                p2 = cg.Point((p2x, p2y))

                # libpysal.cg.Chain
                chains.append(_chain_constr(None, [p1, p2]))

    return chains


@requires("geopandas", "shapely")
<<<<<<< HEAD
def _points_as_gdf(net, vertices, vertices_for_arcs, pp_name, snapped, id_col=None):
=======
def _points_as_gdf(
    net,
    vertices,
    vertices_for_arcs,
    pp_name,
    snapped,
    id_col=None,
    geom_col=None,  # noqa ARG001
):
>>>>>>> b1feadd4
    """Internal function for returning a point ``geopandas.GeoDataFrame``
    called from within ``spaghetti.element_as_gdf()``.

    Parameters
    ----------
    vertices_for_arcs : bool
        Flag for points being an object returned (``False``) or for merely
        creating network arcs (``True``). Set from within the parent
        function (``spaghetti.element_as_gdf()``).

    Raises
    ------

    KeyError
        In order to extract a ``network.PointPattern`` it must already
        be a part of the network object. This exception is raised
        when a ``network.PointPattern`` is being extracted that does not
        exist within the network object.

    Returns
    -------
    points : geopandas.GeoDataFrame
        Network point elements (either vertices or ``network.PointPattern``
        points) as a simple ``geopandas.GeoDataFrame`` of
        ``shapely.geometry.Point`` objects with an ``"id"`` column and
        ``"geometry"`` column.

    Notes
    -----

    1. See ``spaghetti.element_as_gdf()`` for description of arguments.
    2. This function requires ``geopandas``.

    """

    # vertices / nodes
    if vertices or vertices_for_arcs:
        pts_dict = net.vertex_coords

    if pp_name:
        try:
            pp = net.pointpatterns[pp_name]
        except KeyError as err:
            err_msg = f"Available point patterns are {net.pointpatterns.keys()}"
            raise KeyError(err_msg) from err

        # raw point pattern
        if not snapped:
            pp_pts = pp.points
            n_pp_pts = range(len(pp_pts))
            pts_dict = {point: pp_pts[point]["coordinates"] for point in n_pp_pts}

        # snapped point pattern
        else:
            pts_dict = pp.snapped_coordinates

    # instantiate geopandas.GeoDataFrame
    points = geopandas.GeoDataFrame(
        pts_dict.keys(),
        columns=[id_col],
        geometry=shapely.points(numpy.asarray(list(pts_dict.values()))),
    )

    # additional columns
    if not pp_name:
        ncv_tag = "network_component_vertices"
        if hasattr(net, ncv_tag):
            ncv = getattr(net, ncv_tag)
            ncv_map = {v: k for k, verts in ncv.items() for v in verts}
            points["comp_label"] = points[id_col].map(ncv_map)
    if pp_name:
        c2o_tag = "component_to_obs"
        if hasattr(pp, c2o_tag):
            c2o = getattr(pp, c2o_tag)
            o2c_map = {o: c for c, obs in c2o.items() for o in obs}
            points["comp_label"] = points[id_col].map(o2c_map)

    return points


@requires("geopandas", "shapely")
def _arcs_as_gdf(net, points, id_col=None):
    """Internal function for returning an arc ``geopandas.GeoDataFrame``
    called from within ``spaghetti.element_as_gdf()``.

    Returns
    -------
    arcs : geopandas.GeoDataFrame
        Network arc elements as a ``geopandas.GeoDataFrame`` of
        ``shapely.geometry.LineString`` objects with an ``"id"``
        column and ``geometry`` column.

    Notes
    -----

    1. See ``spaghetti.element_as_gdf()`` for description of arguments.
    2. This function requires ``geopandas``.

    """

    def _line_coords(loc):
        return (
            (points.loc[loc[0]].geometry.x, points.loc[loc[0]].geometry.y),
            (points.loc[loc[1]].geometry.x, points.loc[loc[1]].geometry.y),
        )

    # instantiate GeoDataFrame
<<<<<<< HEAD
    arcs = pandas.DataFrame(zip(sorted(net.arcs)), columns=[id_col])
    arcs = arcs.set_geometry(
        shapely.linestrings(arcs[id_col].map(_line_coords).values.tolist())
    )
=======
    arcs = geopandas.GeoDataFrame(sorted(arcs.items()), columns=[id_col, geom_col])
>>>>>>> b1feadd4

    # additional columns
    if hasattr(net, "network_component_labels"):
        arcs["comp_label"] = net.network_component_labels

    return arcs


@requires("geopandas", "shapely")
def _routes_as_gdf(paths, id_col):
    """Internal function for returning a shortest paths
    ``geopandas.GeoDataFrame`` called from within
    ``spaghetti.element_as_gdf()``.

    Returns
    -------
    paths : geopandas.GeoDataFrame
        Network shortest paths as a ``geopandas.GeoDataFrame`` of
        ``shapely.geometry.LineString`` objects with an ``"O"`` (origin),
        ``D`` (destination), and ``geometry`` column. An additional
        column storing the ID as a tuple is available.

    Notes
    -----

    1. See ``spaghetti.element_as_gdf()`` for description of arguments.
    2. This function requires ``geopandas``.

    """

    # instantiate as a geodataframe
    paths = dict(paths)
    ids, geoms = zip(paths.keys()), [LineString(g.vertices) for g in paths.values()]
    paths = geopandas.GeoDataFrame(ids, columns=[id_col], geometry=geoms)

    return paths<|MERGE_RESOLUTION|>--- conflicted
+++ resolved
@@ -655,19 +655,7 @@
 
 
 @requires("geopandas", "shapely")
-<<<<<<< HEAD
 def _points_as_gdf(net, vertices, vertices_for_arcs, pp_name, snapped, id_col=None):
-=======
-def _points_as_gdf(
-    net,
-    vertices,
-    vertices_for_arcs,
-    pp_name,
-    snapped,
-    id_col=None,
-    geom_col=None,  # noqa ARG001
-):
->>>>>>> b1feadd4
     """Internal function for returning a point ``geopandas.GeoDataFrame``
     called from within ``spaghetti.element_as_gdf()``.
 
@@ -775,14 +763,10 @@
         )
 
     # instantiate GeoDataFrame
-<<<<<<< HEAD
     arcs = pandas.DataFrame(zip(sorted(net.arcs)), columns=[id_col])
     arcs = arcs.set_geometry(
         shapely.linestrings(arcs[id_col].map(_line_coords).values.tolist())
     )
-=======
-    arcs = geopandas.GeoDataFrame(sorted(arcs.items()), columns=[id_col, geom_col])
->>>>>>> b1feadd4
 
     # additional columns
     if hasattr(net, "network_component_labels"):
