--- conflicted
+++ resolved
@@ -191,11 +191,7 @@
         """
 
         # find nearest point that is not NaN
-<<<<<<< HEAD
-        nearest = numpy.nanmin(self.ntw.allneighbordistances(self.pointpattern), axis=1)
-=======
         nearest = self.ntw.allneighbordistances(self.pointpattern)
->>>>>>> f898f889
         self.setbounds(nearest)
 
         # set the intensity (lambda)
@@ -223,11 +219,7 @@
             )
 
             # find nearest observation
-<<<<<<< HEAD
-            nearest = numpy.nanmin(self.ntw.allneighbordistances(sim), axis=1)
-=======
             nearest = self.ntw.allneighbordistances(sim)
->>>>>>> f898f889
 
             # compute a K-Function
             simx, simy = kfunction(
@@ -313,7 +305,7 @@
 
 
 def gfunction(nearest, lowerbound, upperbound, nsteps=10):
-    """Compute a `G`-function,
+    """Compute a `G`-function.
 
     Parameters
     ----------
@@ -335,10 +327,10 @@
     -------
     
     x : numpy.ndarray
-        x-axis of values
+        The x-axis of values.
     
     y : numpy.ndarray
-        y-axis of values
+        The y-axis of values.
     
     """
 
@@ -396,10 +388,10 @@
     -------
     
     x : numpy.ndarray
-        x-axis of values
+        The x-axis of values.
     
     y : numpy.ndarray
-        y-axis of values
+        The y-axis of values.
     
     """
 
@@ -440,7 +432,7 @@
         The end value of the sequence.
     
     npts : int
-        pointpattern.npoints
+         The number of points (``pointpattern.npoints``).
     
     nsteps : int
         The number of distance bands. Default is 10. Must be
@@ -450,10 +442,10 @@
     -------
     
     x : numpy.ndarray
-        x-axis of values
+        The x-axis of values.
     
     y : numpy.ndarray
-        y-axis of values
+        The y-axis of values.
     
     """
 
@@ -481,14 +473,8 @@
         # otherwise set `f` to zero
         else:
             f = 0
-<<<<<<< HEAD
 
         # label `f` on the y-axis
         y[i] = f
-=======
->>>>>>> f898f889
-
-        # label `f` on the y-axis
-        y[i] = f
 
     return x, y